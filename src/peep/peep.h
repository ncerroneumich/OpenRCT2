--- conflicted
+++ resolved
@@ -685,7 +685,6 @@
 void game_command_set_guest_name(int *eax, int *ebx, int *ecx, int *edx, int *esi, int *edi, int *ebp);
 
 int peep_pathfind_choose_direction(sint16 x, sint16 y, uint8 z, rct_peep *peep);
-<<<<<<< HEAD
 void peep_reset_pathfind_goal(rct_peep *peep);
 
 #if defined(DEBUG_LEVEL_1) && DEBUG_LEVEL_1
@@ -700,8 +699,7 @@
 void pathfind_logging_enable(rct_peep* peep);
 void pathfind_logging_disable();
 #endif // defined(DEBUG_LEVEL_1) && DEBUG_LEVEL_1
-=======
+
 void peep_autoposition(rct_peep *newPeep);
->>>>>>> 2f4a81b1
 
 #endif