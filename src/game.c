/*****************************************************************************
 * Copyright (c) 2014 Ted John, Peter Hill
 * OpenRCT2, an open source clone of Roller Coaster Tycoon 2.
 * 
 * This file is part of OpenRCT2.
 * 
 * OpenRCT2 is free software: you can redistribute it and/or modify
 * it under the terms of the GNU General Public License as published by
 * the Free Software Foundation, either version 3 of the License, or
 * (at your option) any later version.

 * This program is distributed in the hope that it will be useful,
 * but WITHOUT ANY WARRANTY; without even the implied warranty of
 * MERCHANTABILITY or FITNESS FOR A PARTICULAR PURPOSE.  See the
 * GNU General Public License for more details.

 * You should have received a copy of the GNU General Public License
 * along with this program.  If not, see <http://www.gnu.org/licenses/>.
 *****************************************************************************/
 
#include "addresses.h"
#include "audio.h"
#include "climate.h"
#include "config.h"
#include "rct2.h"
#include "game.h"
#include "finance.h"
#include "input.h"
#include "news_item.h"
#include "object.h"
#include "osinterface.h"
#include "park.h"
#include "peep.h"
#include "sawyercoding.h"
#include "scenario.h"
#include "screenshot.h"
#include "sprite.h"
#include "string_ids.h"
#include "title.h"
#include "tutorial.h"
#include "vehicle.h"
#include "viewport.h"
#include "widget.h"
#include "window.h"
#include "staff.h"
#include "window_error.h"
#include "window_tooltip.h"


int gGameSpeed = 1;

typedef void(*draw_rain_func)(int left, int top, int width, int height);

/**
*
*  rct2: 0x00684114
*/
void draw_light_rain(int left, int top, int width, int height){
	int x_start = -RCT2_GLOBAL(RCT2_ADDRESS_SCENARIO_TICKS, int) + 8;
	int y_start = (RCT2_GLOBAL(RCT2_ADDRESS_SCENARIO_TICKS, int) * 3) + 7;
	y_start = -y_start;

	x_start += left;
	y_start += top;

	gfx_draw_rain(left, top, width, height, x_start, y_start);

	x_start = -RCT2_GLOBAL(RCT2_ADDRESS_SCENARIO_TICKS, int) + 0x18;
	y_start = (RCT2_GLOBAL(RCT2_ADDRESS_SCENARIO_TICKS, int) * 4) + 0x0D;
	y_start = -y_start;

	x_start += left;
	y_start += top;
	gfx_draw_rain(left, top, width, height, x_start, y_start);
}

/**
*
*  rct2: 0x0068416D
*/
void draw_heavy_rain(int left, int top, int width, int height){
	int x_start = -RCT2_GLOBAL(RCT2_ADDRESS_SCENARIO_TICKS, int);
	int y_start = RCT2_GLOBAL(RCT2_ADDRESS_SCENARIO_TICKS, int) * 5;
	y_start = -y_start;

	x_start += left;
	y_start += top;

	gfx_draw_rain(left, top, width, height, x_start, y_start);

	x_start = -RCT2_GLOBAL(RCT2_ADDRESS_SCENARIO_TICKS, int) + 0x10;
	y_start = (RCT2_GLOBAL(RCT2_ADDRESS_SCENARIO_TICKS, int) * 6) + 5;
	y_start = -y_start;

	x_start += left;
	y_start += top;

	gfx_draw_rain(left, top, width, height, x_start, y_start);

	x_start = -RCT2_GLOBAL(RCT2_ADDRESS_SCENARIO_TICKS, int) + 8;
	y_start = (RCT2_GLOBAL(RCT2_ADDRESS_SCENARIO_TICKS, int) * 3) + 7;
	y_start = -y_start;

	x_start += left;
	y_start += top;

	gfx_draw_rain(left, top, width, height, x_start, y_start);

	x_start = -RCT2_GLOBAL(RCT2_ADDRESS_SCENARIO_TICKS, int) + 0x18;
	y_start = (RCT2_GLOBAL(RCT2_ADDRESS_SCENARIO_TICKS, int) * 4) + 0x0D;
	y_start = -y_start;

	x_start += left;
	y_start += top;

	gfx_draw_rain(left, top, width, height, x_start, y_start);
}

/**
*
*  rct2: 0x009AC058
*/
const draw_rain_func draw_rain_function[] = {
	NULL,
	&draw_light_rain,	// Light rain
	&draw_heavy_rain	// Heavy rain 
};

/**
 * 
 *  rct2: 0x0066B5C0 (part of 0x0066B3E8)
 */
void game_create_windows()
{
	window_main_open();
	window_game_top_toolbar_open();
	window_game_bottom_toolbar_open();
	RCT2_CALLPROC_EBPSAFE(0x0066B905);
}

/**
 * 
 *  rct2: 0x006838BD
 */
void update_water_animation()
{
	RCT2_CALLPROC_EBPSAFE(0x006838BD);
}

/**
*
*  rct2: 0x00684383
*/
void call_draw_rain_func(rct_window* w, short left, short right, short top, short bottom, uint32 draw_rain_func)
{
	rct_viewport* vp = w->viewport;
	if (vp == NULL) {
		return;
	}

	left = max(left, vp->x);
	right = min(right, vp->width);

	top = max(top, vp->y);
	bottom = min(bottom, vp->height);

	if (left >= right || top >= bottom) {
		return;
	}

	int width = right - left;
	int height = bottom - top;

	draw_rain_function[draw_rain_func](left, top, width, height);
}

/**
*
*  rct2: 0x006842AF
*  From 0x00684383 on: split into call_draw_rain_func
*/
void draw_rain_window(rct_window* original_w, short left, short right, short top, short bottom, uint32 draw_rain_func)
{
	rct_window* newWindow = RCT2_GLOBAL(RCT2_ADDRESS_NEW_WINDOW_PTR, rct_window*);

	rct_window* w = original_w + 1; // Start from second window
	for (; ; w++) {
		if (w >= newWindow) {
			// Loop ended, draw rain for original_w
			call_draw_rain_func(original_w, left, right, top, bottom, draw_rain_func);
			return;
<<<<<<< HEAD
		}

		if (right <= w->x || bottom <= w->y) {
			continue;
		}

		if (RCT_WINDOW_RIGHT(w) <= left || RCT_WINDOW_BOTTOM(w) <= top) {
			continue;
		}

		if (left >= w->x) {
			break;
		}

		draw_rain_window(original_w, left, w->x, top, bottom, draw_rain_func);

		left = w->x;
		draw_rain_window(original_w, left, right, top, bottom, draw_rain_func);
		return;
	}

	sint16 w_right = RCT_WINDOW_RIGHT(w);
	if (right > w_right) {
		draw_rain_window(original_w, left, w_right, top, bottom, draw_rain_func);

		left = w_right;
		draw_rain_window(original_w, left, right, top, bottom, draw_rain_func); 
		return;
	}

	if (top < w->y) {
		draw_rain_window(original_w, left, right, top, w->y, draw_rain_func);

		top = w->y;
		draw_rain_window(original_w, left, right, top, bottom, draw_rain_func); 
		return;
	}

	sint16 w_bottom = RCT_WINDOW_BOTTOM(w);
	if (bottom > w_bottom) {
		draw_rain_window(original_w, left, right, top, w_bottom, draw_rain_func);

		top = w_bottom;
		draw_rain_window(original_w, left, right, top, bottom, draw_rain_func); 
		return;
	}
}

/**
*
*  rct2: 0x00684266
*/
void draw_rain_animation(uint32 draw_rain_func)
{
	rct_drawpixelinfo *screenDPI = RCT2_ADDRESS(RCT2_ADDRESS_SCREEN_DPI, rct_drawpixelinfo);
	short left = screenDPI->x;
	short right = left + screenDPI->width;
	short top = screenDPI->y;
	short bottom = top + screenDPI->height;

	rct_window* newWindow = (RCT2_GLOBAL(RCT2_ADDRESS_NEW_WINDOW_PTR, rct_window*));

	for (rct_window* w = g_window_list; w < newWindow; w++) {
		draw_rain_window(w, left, right, top, bottom, draw_rain_func);
	}
}

/**
 * 
 *  rct2: 0x00684218
 */
void update_rain_animation()
{
	if (RCT2_GLOBAL(0x009ABDF2, uint8) == 0)
		return;

	// Draw picked-up peep
	if (RCT2_GLOBAL(RCT2_ADDRESS_PICKEDUP_PEEP_SPRITE, uint32) != 0xFFFFFFFF) {
		gfx_draw_sprite(
			(rct_drawpixelinfo*)RCT2_ADDRESS_SCREEN_DPI,
			RCT2_GLOBAL(RCT2_ADDRESS_PICKEDUP_PEEP_SPRITE, uint32),
			RCT2_GLOBAL(RCT2_ADDRESS_PICKEDUP_PEEP_X, sint16),
			RCT2_GLOBAL(RCT2_ADDRESS_PICKEDUP_PEEP_Y, sint16), 0
		);
	}

	// Get rain draw function and draw rain
	uint32 draw_rain_func = RCT2_GLOBAL(RCT2_ADDRESS_CURRENT_RAIN_LEVEL, uint8);
	if (draw_rain_func > 0 && !(RCT2_GLOBAL(0x009DEA6F, uint8) & 1))
		draw_rain_animation(draw_rain_func);
}

void game_update()
{
	int eax, tmp;

	// Handles picked-up peep and rain redraw
	RCT2_CALLPROC_EBPSAFE(0x006843DC);

	// 0x006E3AEC // screen_game_process_mouse_input();
	// RCT2_CALLPROC_EBPSAFE(0x006E3AEC); // screen_game_process_keyboard_input();
	screenshot_check();
	game_handle_keyboard_input();

	// do game logic
	eax = RCT2_GLOBAL(0x009DE588, uint16) / 31;
	if (eax == 0)
		eax = 1;
	if (eax > 4)
		eax = 4;

	if (_gameSpeed > 1)
		eax = 1 << (_gameSpeed - 1);

	if (RCT2_GLOBAL(0x009DEA6E, uint8) == 0) {
		for (; eax > 0; eax--) {
			game_logic_update();
			RCT2_CALLPROC_EBPSAFE(0x006BD0F8); // play title screen music

			/*
			if (rctmem->dword_009E2D74 == 1) {
			rctmem->dword_009E2D74 = 0;
			break;
			} else {
			if (rctmem->input_state != INPUT_STATE_WIDGET_RESET && rctmem->input_state != INPUT_STATE_WIDGET_NORMAL)
			break;

			tmp = rctmem->dword_009DE518 & 0x80;
			rctmem->dword_009DE518 &= ~0x80;
			if (tmp)
			break;
			}
			*/
		}
	}


	RCT2_GLOBAL(0x009DE518, uint32) &= ~0x80;
	RCT2_GLOBAL(0x009AC861, uint16) &= ~0x8000;
	RCT2_GLOBAL(0x009AC861, uint16) &= ~0x02;
	tmp = RCT2_GLOBAL(0x009AC861, uint16) & 0x01;
	RCT2_GLOBAL(0x009AC861, uint16) &= ~0x01;
	if (!tmp)
		RCT2_GLOBAL(0x009AC861, uint16) |= 0x02;
	RCT2_GLOBAL(0x009AC861, uint16) &= ~0x08;
	tmp = RCT2_GLOBAL(0x009AC861, uint16) & 0x04;
	RCT2_GLOBAL(0x009AC861, uint16) &= ~0x04;
	if (!tmp)
		RCT2_GLOBAL(0x009AC861, uint16) |= 0x04;

	RCT2_CALLPROC_EBPSAFE(0x006EE77A);

	window_update_all();

	RCT2_GLOBAL(0x01388698, uint16)++;

	// Input
	RCT2_GLOBAL(0x0141F568, uint8) = RCT2_GLOBAL(0x0013CA740, uint8);
	game_handle_input();

	update_water_animation();
	update_rain_animation();

	if (RCT2_GLOBAL(0x009AAC73, uint8) != 255) {
		RCT2_GLOBAL(0x009AAC73, uint8)++;
		if (RCT2_GLOBAL(0x009AAC73, uint8) == 255)
			config_save();
	}
}

void game_logic_update()
{
	short stringId, _dx;

	RCT2_GLOBAL(RCT2_ADDRESS_CURRENT_TICKS, sint32)++;
	RCT2_GLOBAL(0x00F663AC, sint32)++;
	RCT2_GLOBAL(0x009DEA66, sint16)++;
	if (RCT2_GLOBAL(0x009DEA66, sint16) == 0)
		RCT2_GLOBAL(0x009DEA66, sint16)--;

	sub_68B089();
	scenario_update();
	climate_update();
	RCT2_CALLPROC_EBPSAFE(0x006646E1);
	RCT2_CALLPROC_EBPSAFE(0x006A876D);
	peep_update_all();
	vehicle_update_all();
	RCT2_CALLPROC_EBPSAFE(0x00672AA4);	// update text effects
	RCT2_CALLPROC_EBPSAFE(0x006ABE4C);	// update rides
	park_update();
	RCT2_CALLPROC_EBPSAFE(0x00684C7A);
	RCT2_CALLPROC_EBPSAFE(0x006B5A2A);
	RCT2_CALLPROC_EBPSAFE(0x006B6456);	// update ride measurements
	RCT2_CALLPROC_EBPSAFE(0x0068AFAD);
	RCT2_CALLPROC_EBPSAFE(0x006BBC6B);	// vehicle and scream sounds
	peep_update_crowd_noise();
	climate_update_sound();
	news_item_update_current();
	RCT2_CALLPROC_EBPSAFE(0x0067009A);	// scenario editor opening of windows for a phase

	// Update windows
	window_dispatch_update_all();

	if (RCT2_GLOBAL(0x009AC31B, uint8) != 0) {
		stringId = STR_UNABLE_TO_LOAD_FILE;
		_dx = RCT2_GLOBAL(0x009AC31C, uint16);
		if (RCT2_GLOBAL(0x009AC31B, uint8) != 254) {
			stringId = RCT2_GLOBAL(0x009AC31C, uint16);
			_dx = 0xFFFF;
		}
		RCT2_GLOBAL(0x009AC31B, uint8) = 0;

		window_error_open(stringId, _dx);
	}
}

static void game_handle_input_mouse();
static void game_get_next_input(int *x, int *y, int *state);

/**
 * 
 *  rct2: 0x006EA627
 */
void game_handle_input()
{
	rct_window *w;

	if (RCT2_GLOBAL(0x009DEA64, uint16) & 2) {
		RCT2_GLOBAL(0x009DEA64, uint16) &= ~2;
		game_do_command(0, 1, 0, 0, GAME_COMMAND_LOAD_OR_QUIT, 2, 0); 
	}

	if (RCT2_GLOBAL(0x009ABDF2, uint8) != 0) {
		for (w = g_window_list; w < RCT2_GLOBAL(RCT2_ADDRESS_NEW_WINDOW_PTR, rct_window*); w++)
			RCT2_CALLPROC_X(w->event_handlers[WE_UNKNOWN_07], 0, 0, 0, 0, (int)w, 0, 0);

		RCT2_CALLPROC_EBPSAFE(0x006EA73F);
		RCT2_CALLPROC_EBPSAFE(0x006E8346); // update_cursor_position

		{
			// int eax, ebx, ecx, edx, esi, edi, ebp;
			int eax, ebx, ecx;

			for (;;) {
				game_get_next_input(&eax, &ebx, &ecx);
				if (ecx == 0)
					break;

				game_handle_input_mouse(eax, ebx, ecx & 0xFF);
				// RCT2_CALLPROC_X(0x006E8655, eax, ebx, ecx, 0, 0, 0, 0); // window_process_mouse_input
			}

			if (RCT2_GLOBAL(0x009DE518, uint32) & (1 << 5)) {
				game_handle_input_mouse(eax, ebx, ecx);
				// RCT2_CALLPROC_X(0x006E8655, eax, ebx, 0, 0, 0, 0, 0); // window_process_mouse_input
			} else if (eax != 0x80000000) {
				eax = clamp(0, eax, RCT2_GLOBAL(RCT2_ADDRESS_SCREEN_WIDTH, sint16) - 1);
				ebx = clamp(0, ebx, RCT2_GLOBAL(RCT2_ADDRESS_SCREEN_HEIGHT, sint16) - 1);

				game_handle_input_mouse(eax, ebx, ecx);
				// RCT2_CALLPROC_X(0x006E8655, eax, ebx, 0, 0, 0, 0, 0); // window_process_mouse_input
				process_mouse_over(eax, ebx);
				//RCT2_CALLPROC_X(0x006ED833, eax, ebx, 0, 0, 0, 0, 0);
				sub_0x6ED801(eax, ebx);
				//RCT2_CALLPROC_EBPSAFE(0x006ED801);
			}
		}
	}

	for (w = g_window_list; w < RCT2_GLOBAL(RCT2_ADDRESS_NEW_WINDOW_PTR, rct_window*); w++)
		RCT2_CALLPROC_X(w->event_handlers[WE_UNKNOWN_08], 0, 0, 0, 0,(int) w, 0, 0);
}

/**
 * 
 *  rct2: 0x006E83C7
 */
static void game_get_next_input(int *x, int *y, int *state)
{
	int eax, ebx, ecx, edx, esi, edi, ebp;
	RCT2_CALLFUNC_X(0x00407074, &eax, &ebx, &ecx, &edx, &esi, &edi, &ebp);
	if (eax == 0) {
		*x = gCursorState.x;
		*y = gCursorState.y;
		*state = 0;
		return;
	}

	*x = RCT2_GLOBAL(eax + 0, sint32);
	*y = RCT2_GLOBAL(eax + 4, sint32);
	*state = RCT2_GLOBAL(eax + 8, sint32);

	//int eax, ebx, ecx, edx, esi, edi, ebp;
	//RCT2_CALLFUNC_X(0x006E83C7, &eax, &ebx, &ecx, &edx, &esi, &edi, &ebp);
	//*x = eax & 0xFFFF;
	//*y = ebx & 0xFFFF;
	//*state = ecx & 0xFF;
	//return;

	//int on_tutorial = RCT2_GLOBAL(RCT2_ADDRESS_ON_TUTORIAL, uint8);
	//if (RCT2_GLOBAL(0x009DE518, uint32) & (1 << 5)) {
	//	if (on_tutorial == 1) {

	//	} else {
	//		RCT2_CALLPROC_EBPSAFE(0x00407074);
	//	}
	//	if (on_tutorial == 2) {

	//	}

	//} else {

	//}
}

#include <windows.h>
POINT _dragPosition;

static void input_mouseover(int x, int y, rct_window *w, int widgetIndex);
static void input_mouseover_widget_check(rct_windowclass windowClass, rct_windownumber windowNumber, int widgetIndex);
static void input_mouseover_widget_flatbutton_invalidate();
static void input_leftmousedown(int x, int y, rct_window *w, int widgetIndex);

/** 
 *  rct2: 0x006E876D
 *
 */
void invalidate_scroll(){
	int window_no = RCT2_GLOBAL(RCT2_ADDRESS_CURSOR_DOWN_WINDOWNUMBER, uint16);
	int window_cls = RCT2_GLOBAL(RCT2_ADDRESS_CURSOR_DOWN_WINDOWCLASS, uint8);

	rct_window* wind = window_find_by_id(window_cls, window_no);
	if (wind == NULL) return;

	int scroll_id = RCT2_GLOBAL(RCT2_ADDRESS_CURRENT_SCROLL_ID, uint32);
	//Reset to basic scroll
	wind->scrolls[scroll_id / sizeof(rct_scroll)].flags &= 0xFF11;

	window_invalidate_by_id(RCT2_GLOBAL(RCT2_ADDRESS_CURSOR_DOWN_WINDOWCLASS, uint8), RCT2_GLOBAL(RCT2_ADDRESS_CURSOR_DOWN_WINDOWNUMBER, uint16));
}

/**
 * 
 *  rct2: 0x006E8655
 */
static void game_handle_input_mouse(int x, int y, int state)
{
	rct_window *w;
	rct_widget *widget;
	int widgetIndex;

	// Get window and widget under cursor position
	w = window_find_from_point(x, y);
	widgetIndex = w == NULL ? -1 : window_find_widget_from_point(w, x, y);
	widget = widgetIndex == -1 ? 0 : &w->widgets[widgetIndex];

	switch (RCT2_GLOBAL(RCT2_ADDRESS_INPUT_STATE, uint8)) {
	case INPUT_STATE_RESET:
		window_tooltip_reset(x, y);
		// fall-through
	case INPUT_STATE_NORMAL:
		switch (state) {
		case 0:
			input_mouseover(x, y, w, widgetIndex);
			break;
		case 1:
			input_leftmousedown(x, y, w, widgetIndex);
			break;
		case 3:
			// Close tooltip
			window_close_by_id(5, 0);
			
			if (w != NULL)
				w = window_bring_to_front(w);
			
			if (widgetIndex == -1)
				break;
			
			if (widget->type == WWT_VIEWPORT) {
				if (RCT2_GLOBAL(RCT2_ADDRESS_SCREEN_FLAGS, uint8) & 9)
					break;
				w->flags &= ~(1 << 3);
				RCT2_GLOBAL(RCT2_ADDRESS_INPUT_STATE, uint8) = INPUT_STATE_VIEWPORT_DRAG;
				RCT2_GLOBAL(RCT2_ADDRESS_CURSOR_DRAG_LAST_X, sint16) = x;
				RCT2_GLOBAL(RCT2_ADDRESS_CURSOR_DRAG_LAST_Y, sint16) = y;
				RCT2_GLOBAL(RCT2_ADDRESS_CURSOR_DRAG_WINDOWCLASS, rct_windowclass) = w->classification;
				RCT2_GLOBAL(RCT2_ADDRESS_CURSOR_DRAG_WINDOWNUMBER, rct_windownumber) = w->number;
				RCT2_GLOBAL(0x009DE540, sint16) = 0;
				// hide cursor
				// RCT2_CALLPROC_X(0x00407045, 0, 0, 0, 0, 0, 0, 0);
				// RCT2_GLOBAL(0x009DE518, uint32) |= (1 << 5);

				GetCursorPos(&_dragPosition);
				ShowCursor(FALSE);

			} else if (widget->type == WWT_SCROLL) {

			}

			break;
		}

		break;
	case INPUT_STATE_WIDGET_PRESSED:
		RCT2_CALLPROC_X(0x006E8DA7, x, y, state, widgetIndex, (int)w, (int)widget, 0);
		break;
	case INPUT_STATE_DRAGGING:
		// RCT2_CALLPROC_X(0x006E8C5C, x, y, state, widgetIndex, w, widget, 0);

		w = window_find_by_id(RCT2_GLOBAL(RCT2_ADDRESS_CURSOR_DRAG_WINDOWCLASS, rct_windowclass), RCT2_GLOBAL(RCT2_ADDRESS_CURSOR_DRAG_WINDOWNUMBER, rct_windownumber));
		if (w == NULL) {
			RCT2_GLOBAL(RCT2_ADDRESS_INPUT_STATE, uint8) = INPUT_STATE_RESET;
			break;
		}

		if (state == 0) {
			y = clamp(29, y, RCT2_GLOBAL(RCT2_ADDRESS_SCREEN_HEIGHT, uint16) - 34);
			window_move_position(
				w,
				x - RCT2_GLOBAL(RCT2_ADDRESS_CURSOR_DRAG_LAST_X, sint16),
				y - RCT2_GLOBAL(RCT2_ADDRESS_CURSOR_DRAG_LAST_Y, sint16)
			);
			RCT2_GLOBAL(RCT2_ADDRESS_CURSOR_DRAG_LAST_X, sint16) = x;
			RCT2_GLOBAL(RCT2_ADDRESS_CURSOR_DRAG_LAST_Y, sint16) = y;
		} else if (state == 2) {
			RCT2_GLOBAL(RCT2_ADDRESS_INPUT_STATE, uint8) = INPUT_STATE_NORMAL;
			RCT2_GLOBAL(RCT2_ADDRESS_TOOLTIP_TIMEOUT, uint8) = 0;
			RCT2_GLOBAL(RCT2_ADDRESS_TOOLTIP_WIDGET_INDEX, uint16) = RCT2_GLOBAL(RCT2_ADDRESS_CURSOR_DOWN_WIDGETINDEX, sint16);
			RCT2_GLOBAL(RCT2_ADDRESS_TOOLTIP_WINDOW_CLASS, rct_windowclass) = RCT2_GLOBAL(RCT2_ADDRESS_CURSOR_DOWN_WINDOWCLASS, rct_windowclass);
			RCT2_GLOBAL(RCT2_ADDRESS_TOOLTIP_WINDOW_NUMBER, rct_windownumber) = RCT2_GLOBAL(RCT2_ADDRESS_CURSOR_DOWN_WINDOWNUMBER, rct_windownumber);
			y = clamp(29, y, RCT2_GLOBAL(RCT2_ADDRESS_SCREEN_HEIGHT, uint16) - 34);
			window_move_position(
				w,
				x - RCT2_GLOBAL(RCT2_ADDRESS_CURSOR_DRAG_LAST_X, sint16),
				y - RCT2_GLOBAL(RCT2_ADDRESS_CURSOR_DRAG_LAST_Y, sint16)
			);
			RCT2_GLOBAL(RCT2_ADDRESS_CURSOR_DRAG_LAST_X, sint16) = x;
			RCT2_GLOBAL(RCT2_ADDRESS_CURSOR_DRAG_LAST_Y, sint16) = y;

			RCT2_CALLPROC_X(w->event_handlers[WE_UNKNOWN_18], 0, 0, x, y, (int)w, 0, 0);
		}
		break;
	case INPUT_STATE_VIEWPORT_DRAG:
	{
		int dx, dy;
		
		dx = x - RCT2_GLOBAL(RCT2_ADDRESS_CURSOR_DRAG_LAST_X, sint16);
		dy = y - RCT2_GLOBAL(RCT2_ADDRESS_CURSOR_DRAG_LAST_Y, sint16);
		w = window_find_by_id(RCT2_GLOBAL(RCT2_ADDRESS_CURSOR_DRAG_WINDOWCLASS, rct_windowclass), RCT2_GLOBAL(RCT2_ADDRESS_CURSOR_DRAG_WINDOWNUMBER, rct_windownumber));
		if (state == 0) {
			rct_viewport *viewport = w->viewport;
			RCT2_GLOBAL(0x009DE540, sint16) += RCT2_GLOBAL(0x009DE588, sint16);
			if (viewport == NULL) {
				ShowCursor(TRUE);
				RCT2_GLOBAL(RCT2_ADDRESS_INPUT_STATE, uint8) = INPUT_STATE_RESET;
			} else if (dx != 0 || dy != 0) {
				if (!(w->flags & (1 << 2))) {
					RCT2_GLOBAL(0x009DE540, sint16) = 1000;
					dx <<= viewport->zoom + 1;
					dy <<= viewport->zoom + 1;
					w->saved_view_x += dx;
					w->saved_view_y += dy;
				}
			}
		} else if (state == 4) {
			ShowCursor(TRUE);
			RCT2_GLOBAL(RCT2_ADDRESS_INPUT_STATE, uint8) = INPUT_STATE_RESET;
			if (RCT2_GLOBAL(0x009DE540, sint16) < 500) {
				// Right click
				{
					int eax, ebx, ecx, edx, esi, edi, ebp;
					eax = RCT2_GLOBAL(RCT2_ADDRESS_CURSOR_DRAG_LAST_X, sint16);
					ebx = RCT2_GLOBAL(RCT2_ADDRESS_CURSOR_DRAG_LAST_Y, sint16);
					RCT2_CALLFUNC_X(0x006EDE88, &eax, &ebx, &ecx, &edx, &esi, &edi, &ebp);
					switch (ebx & 0xFF) {
					case 2:
						if (*((uint8*)edx) == 0)
							RCT2_CALLPROC_X(0x006B4857, eax, 0, ecx, 0, 0, 0, 0);
						break;
					case 3:
						RCT2_CALLPROC_X(0x006CC056, eax, 0, ecx, edx, 0, 0, 0);
						break;
					case 5:
						RCT2_CALLPROC_X(0x006E08D2, eax, 0, ecx, edx, 0, 0, 0);
						break;
					case 6:
						RCT2_CALLPROC_X(0x006A614A, eax, 0, ecx, edx, 0, 0, 0);
						break;
					case 7:
						RCT2_CALLPROC_X(0x006A61AB, eax, 0, ecx, edx, 0, 0, 0);
						break;
					case 8:
						RCT2_CALLPROC_X(0x00666C0E, eax, 0, ecx, edx, 0, 0, 0);
						break;
					case 9:
						RCT2_CALLPROC_X(0x006E57A9, eax, 0, ecx, edx, 0, 0, 0);
						break;
					case 10:
						RCT2_CALLPROC_X(0x006B88DC, eax, 0, ecx, edx, 0, 0, 0);
						break;
					case 12:
						RCT2_CALLPROC_X(0x006BA233, eax, 0, ecx, edx, 0, 0, 0);
						break;
					default:
						break;
					}
				}
			}
		}

		//
		//
		SetCursorPos(_dragPosition.x, _dragPosition.y);
		// RCT2_CALLPROC_X(0x006E89C6, x - RCT2_GLOBAL(RCT2_ADDRESS_CURSOR_DRAG_LAST_X, sint16), y - RCT2_GLOBAL(RCT2_ADDRESS_CURSOR_DRAG_LAST_Y, sint16), state, widgetIndex, w, widget, 0);
		break;
	}
	case INPUT_STATE_DROPDOWN_ACTIVE:
		RCT2_CALLPROC_X(0x006E8DA7, x, y, state, widgetIndex, (int)w, (int)widget, 0);
		break;
	case INPUT_STATE_VIEWPORT_LEFT:
		RCT2_CALLPROC_X(0x006E87B4, x, y, state, widgetIndex, (int)w, (int)widget, 0);
		break;
	case INPUT_STATE_SCROLL_LEFT://0x006E8676
		//RCT2_CALLPROC_X(0x006E8676, x, y, state, widgetIndex, (int)w, (int)widget, 0);
		if (state == 0){
			if (widgetIndex != RCT2_GLOBAL(RCT2_ADDRESS_CURSOR_DOWN_WIDGETINDEX, uint32)){
				invalidate_scroll();
				return;
			}
			if (w->classification != RCT2_GLOBAL(RCT2_ADDRESS_CURSOR_DOWN_WINDOWCLASS, uint8)){
				invalidate_scroll();
				return;
			}
			if (w->number != RCT2_GLOBAL(RCT2_ADDRESS_CURSOR_DOWN_WINDOWNUMBER, uint16)){
				invalidate_scroll();
				return;
			}

			if (RCT2_GLOBAL(RCT2_ADDRESS_CURRENT_SCROLL_AREA, uint16) == SCROLL_PART_HSCROLLBAR_THUMB){
				int temp_x = x;
				x -= RCT2_GLOBAL(RCT2_ADDRESS_TOOLTIP_CURSOR_X, uint16);
				RCT2_GLOBAL(RCT2_ADDRESS_TOOLTIP_CURSOR_X, uint16) = temp_x;
				RCT2_CALLPROC_X(0x006E98F2, x, temp_x, state, w->number, (int)w, (int)widget, x);
				return;
			}

			if (RCT2_GLOBAL(RCT2_ADDRESS_CURRENT_SCROLL_AREA, uint16) == SCROLL_PART_VSCROLLBAR_THUMB){
				int temp_y = y;	
				y -= RCT2_GLOBAL(RCT2_ADDRESS_TOOLTIP_CURSOR_Y, uint16);
				RCT2_GLOBAL(RCT2_ADDRESS_TOOLTIP_CURSOR_Y, uint16) = temp_y;
				RCT2_CALLPROC_X(0x006E99A9, temp_y, y, state, w->number, (int)w, (int)widget, y);
				return;
			}
			int scroll_part, scroll_id;
			widget_scroll_get_part(w, widget, x, y, &x, &y, &scroll_part, &scroll_id);

			if (scroll_part != RCT2_GLOBAL(RCT2_ADDRESS_CURRENT_SCROLL_AREA, uint16)){
				invalidate_scroll();
				return;
			}

			switch (scroll_part){
			case SCROLL_PART_VIEW:
				RCT2_CALLPROC_X(w->event_handlers[WE_TOOL_DRAG], w->number / 18, y, x, y, (int)w, (int)widget, (int)w->event_handlers);
				break;
			case SCROLL_PART_HSCROLLBAR_LEFT:
				RCT2_CALLPROC_X(0x006E9A60, x, y, scroll_part, w->number, (int)w, (int)widget, 0);
				break;
			case SCROLL_PART_HSCROLLBAR_RIGHT:
				RCT2_CALLPROC_X(0x006E9ABF, x, y, scroll_part, w->number, (int)w, (int)widget, 0);
				break;
			case SCROLL_PART_HSCROLLBAR_LEFT_TROUGH:
			case SCROLL_PART_HSCROLLBAR_RIGHT_TROUGH:
				return;
				break;
			case SCROLL_PART_HSCROLLBAR_THUMB:
			case SCROLL_PART_VSCROLLBAR_TOP:
				RCT2_CALLPROC_X(0x006E9C37, x, y, scroll_part, w->number, (int)w, (int)widget, 0);
				break;
			case SCROLL_PART_VSCROLLBAR_BOTTOM:
				RCT2_CALLPROC_X(0x006E9C96, x, y, scroll_part, w->number, (int)w, (int)widget, 0);
				break;
			case SCROLL_PART_VSCROLLBAR_TOP_TROUGH:
			case SCROLL_PART_VSCROLLBAR_BOTTOM_TROUGH:
				return;
				break;
			default:
				return;
			}
		}else if (state==2){
			RCT2_GLOBAL(RCT2_ADDRESS_INPUT_STATE, uint8) = INPUT_STATE_RESET;
			invalidate_scroll();
			return;
		}
		break;
	case INPUT_STATE_RESIZING:
		// RCT2_CALLPROC_X(0x006E8B46, x, y, state, widgetIndex, w, widget, 0);

		w = window_find_by_id(RCT2_GLOBAL(RCT2_ADDRESS_CURSOR_DRAG_WINDOWCLASS, rct_windowclass), RCT2_GLOBAL(RCT2_ADDRESS_CURSOR_DRAG_WINDOWNUMBER, rct_windownumber));
		if (w == NULL) {
			RCT2_GLOBAL(RCT2_ADDRESS_INPUT_STATE, uint8) = INPUT_STATE_RESET;
			break;
		}

		if (state != 0 && state != 2)
			break;
		if (state == 2) {
			RCT2_GLOBAL(RCT2_ADDRESS_INPUT_STATE, uint8) = INPUT_STATE_NORMAL;
			RCT2_GLOBAL(RCT2_ADDRESS_TOOLTIP_TIMEOUT, uint8) = 0;
			RCT2_GLOBAL(RCT2_ADDRESS_TOOLTIP_WIDGET_INDEX, uint16) = RCT2_GLOBAL(RCT2_ADDRESS_CURSOR_DOWN_WIDGETINDEX, sint16);
			RCT2_GLOBAL(RCT2_ADDRESS_TOOLTIP_WINDOW_CLASS, rct_windowclass) = RCT2_GLOBAL(RCT2_ADDRESS_CURSOR_DOWN_WINDOWCLASS, rct_windowclass);
			RCT2_GLOBAL(RCT2_ADDRESS_TOOLTIP_WINDOW_NUMBER, rct_windownumber) = RCT2_GLOBAL(RCT2_ADDRESS_CURSOR_DOWN_WINDOWNUMBER, rct_windownumber);
		}

		if (y < RCT2_GLOBAL(RCT2_ADDRESS_SCREEN_HEIGHT, uint16) - 2) {
			window_resize(
				w,
				x - RCT2_GLOBAL(RCT2_ADDRESS_CURSOR_DRAG_LAST_X, sint16),
				y - RCT2_GLOBAL(RCT2_ADDRESS_CURSOR_DRAG_LAST_Y, sint16)
			);
		}
		RCT2_GLOBAL(RCT2_ADDRESS_CURSOR_DRAG_LAST_X, sint16) = x;
		RCT2_GLOBAL(RCT2_ADDRESS_CURSOR_DRAG_LAST_Y, sint16) = y;
		break;
	case 9:
		RCT2_CALLPROC_X(0x006E8ACB, x, y, state, widgetIndex, (int)w, (int)widget, 0);
		break;
	}
}

/**
 * 
 *  rct2: 0x006E9253
 */
static void input_mouseover(int x, int y, rct_window *w, int widgetIndex)
{
	// RCT2_CALLPROC_X(0x006E9253, x, y, state, widgetIndex, w, widget, 0);

	rct_windowclass windowClass = 255;
	rct_windownumber windowNumber = 0;
	rct_widget *widget;

	if (w != NULL) {
		windowClass = w->classification;
		windowNumber = w->number;
		widget = &w->widgets[widgetIndex];
	}

	input_mouseover_widget_check(windowClass, windowNumber, widgetIndex);

	if (w != NULL && widgetIndex != -1 && widget->type == WWT_SCROLL)
	{
		int eax, ebx, ecx, edx;
		widget_scroll_get_part(w, widget, x, y, &eax, &ebx, &ecx, &edx);
		
		if (ecx < 0)
			goto showTooltip;
		if (ecx == 0) {
			RCT2_CALLPROC_X(w->event_handlers[WE_SCROLL_MOUSEOVER], edx, 0, eax, ebx, (int)w, 0, 0);
			goto showTooltip;
		} else {

		}
	} else {
		showTooltip:
		if (RCT2_GLOBAL(RCT2_ADDRESS_TOOLTIP_WINDOW_CLASS, rct_windowclass) == 255) {
			if (RCT2_GLOBAL(RCT2_ADDRESS_TOOLTIP_NOT_SHOWN_TICKS, uint16) < 500 ||
				(RCT2_GLOBAL(RCT2_ADDRESS_TOOLTIP_CURSOR_X, sint16) == x &&
				RCT2_GLOBAL(RCT2_ADDRESS_TOOLTIP_CURSOR_Y, sint16) == y)
			) {
				RCT2_GLOBAL(RCT2_ADDRESS_TOOLTIP_TIMEOUT, uint16) = RCT2_GLOBAL(0x009DE588, uint16);

				int bp = 2000;
				if (RCT2_GLOBAL(RCT2_ADDRESS_TOOLTIP_NOT_SHOWN_TICKS, uint16) <= 1000)
					bp = 0;
				if (bp > RCT2_GLOBAL(RCT2_ADDRESS_TOOLTIP_TIMEOUT, uint16))
					return;

				window_tooltip_open(w, widgetIndex, x, y);
				// RCT2_CALLPROC_X(0x006EA10D, x, y, 0, widgetIndex, w, widget, 0); // window_tooltip_open();
			}
		} else {
			if (RCT2_GLOBAL(RCT2_ADDRESS_TOOLTIP_WINDOW_CLASS, rct_windowclass) != w->classification ||
				RCT2_GLOBAL(RCT2_ADDRESS_TOOLTIP_WINDOW_NUMBER, rct_windownumber) != w->number ||
				RCT2_GLOBAL(RCT2_ADDRESS_TOOLTIP_WIDGET_INDEX, uint16) != widgetIndex
			) {
				window_tooltip_close();
			}
			RCT2_GLOBAL(RCT2_ADDRESS_TOOLTIP_TIMEOUT, uint16) += RCT2_GLOBAL(0x009DE588, uint16);
			if (RCT2_GLOBAL(RCT2_ADDRESS_TOOLTIP_TIMEOUT, uint16) < 8000)
				return;
			window_close_by_id(WC_TOOLTIP, 0);
		}
	}

	RCT2_GLOBAL(RCT2_ADDRESS_TOOLTIP_TIMEOUT, uint16) = 0;
	RCT2_GLOBAL(RCT2_ADDRESS_TOOLTIP_CURSOR_X, sint16) = x;
	RCT2_GLOBAL(RCT2_ADDRESS_TOOLTIP_CURSOR_Y, sint16) = y;
}

/**
 * 
 *  rct2: 0x006E9269
 */
static void input_mouseover_widget_check(rct_windowclass windowClass, rct_windownumber windowNumber, int widgetIndex)
{
	if (widgetIndex == -1) return; //Prevents invalid widgets being clicked source of bug is elsewhere
	// Check if widget cursor was over has changed
	if (windowClass != RCT2_GLOBAL(RCT2_ADDRESS_CURSOR_OVER_WINDOWCLASS, rct_windowclass) ||
		windowNumber != RCT2_GLOBAL(RCT2_ADDRESS_CURSOR_OVER_WINDOWNUMBER, rct_windownumber) ||
		widgetIndex != RCT2_GLOBAL(RCT2_ADDRESS_CURSOR_OVER_WIDGETINDEX, rct_windownumber)
	) {
		// Invalidate last widget cursor was on if widget is a flat button
		input_mouseover_widget_flatbutton_invalidate();

		// Set new cursor over widget
		RCT2_GLOBAL(RCT2_ADDRESS_CURSOR_OVER_WINDOWCLASS, rct_windowclass) = windowClass;
		RCT2_GLOBAL(RCT2_ADDRESS_CURSOR_OVER_WINDOWNUMBER, rct_windownumber) = windowNumber;
		RCT2_GLOBAL(RCT2_ADDRESS_CURSOR_OVER_WIDGETINDEX, uint16) = widgetIndex;

		// Invalidate new widget cursor is on if widget is a flat button
		if (windowClass != 255)
			input_mouseover_widget_flatbutton_invalidate();
	}
}

static void input_mouseover_widget_flatbutton_invalidate()
{
	rct_window *w = window_find_by_id(RCT2_GLOBAL(RCT2_ADDRESS_CURSOR_OVER_WINDOWCLASS, rct_windowclass), RCT2_GLOBAL(RCT2_ADDRESS_CURSOR_OVER_WINDOWNUMBER, rct_windownumber));
	if (w == NULL)
		return;

	RCT2_CALLPROC_X(w->event_handlers[WE_INVALIDATE], 0, 0, 0, 0, (int)w, 0, 0);
	if (w->widgets[RCT2_GLOBAL(RCT2_ADDRESS_CURSOR_OVER_WIDGETINDEX, rct_windownumber)].type == WWT_FLATBTN)
		widget_invalidate(RCT2_GLOBAL(RCT2_ADDRESS_CURSOR_OVER_WINDOWCLASS, rct_windowclass), RCT2_GLOBAL(RCT2_ADDRESS_CURSOR_OVER_WINDOWNUMBER, rct_windownumber), RCT2_GLOBAL(RCT2_ADDRESS_CURSOR_OVER_WIDGETINDEX, rct_windownumber));
}

static void RCT2_CALLPROC_WE_MOUSE_DOWN(int address,  int widgetIndex, rct_window*w, rct_widget* widget )
{
#ifdef _MSC_VER
	__asm {
		push address
		push widget
		push w
		push widgetIndex
		mov edi, widget
		mov edx, widgetIndex
		mov esi, w
		call[esp + 12]
		add esp, 16
	}
#else
	__asm__("\
			push %[address]\n\
			mov edi, %[widget] \n\
			mov eax, %[w]  \n\
			mov edx, %[widgetIndex] \n\
			push edi \n\
			push eax \n\
			push edx \n\
			mov esi, %[w]	\n\
			call [esp+12]	\n\
			add esp, 16	\n\
			" :[address] "+m" (address), [w] "+m" (w), [widget] "+m" (widget), [widgetIndex] "+m" (widgetIndex): : "eax", "esi", "edx", "edi"
		);
#endif
}

/**
 *  Horizontal scrollbar's "left" button held down, scroll it to the left
 *  rct2: 0x006E9A60
 */
static void input_hscrollbar_leftbutton(rct_window* w)
{
	rct_windowclass windowClass;
	rct_windownumber windowNumber;
	rct_window* w2;
	rct_widget* widget;
	rct_scroll* scroll;
	uint16 widgetIndex;
	sint16 left;

	windowClass = RCT2_GLOBAL(RCT2_ADDRESS_CURSOR_DOWN_WINDOWCLASS, rct_windowclass);
	windowNumber = RCT2_GLOBAL(RCT2_ADDRESS_CURSOR_DOWN_WINDOWNUMBER, rct_windownumber);
	w2 = window_find_by_id(windowClass, windowNumber);

	if (w2 == NULL)
		return;

	widgetIndex = RCT2_GLOBAL(RCT2_ADDRESS_CURSOR_DOWN_WIDGETINDEX, uint16);

	widget = &w->widgets[widgetIndex];
	scroll = w->scrolls + RCT2_GLOBAL(RCT2_ADDRESS_CURRENT_SCROLL_ID, uint32);

	left = scroll->h_left;
	left -= 3;
	if (left < 0)
		left = 0;
	scroll->h_left = left;

	widget_scroll_update_thumbs(w, widgetIndex);

	widgetIndex = RCT2_GLOBAL(RCT2_ADDRESS_CURSOR_DOWN_WIDGETINDEX, uint8);
	windowClass = RCT2_GLOBAL(RCT2_ADDRESS_CURSOR_DOWN_WINDOWCLASS, uint8);
	windowClass |= 0x80;

	window_invalidate_by_id(widgetIndex, windowClass);
}


/**
 *  Horizontal scrollbar's "right" button held down, scroll it to the right
 *  rct2: 0x006E9ABF
 */
static void input_hscrollbar_rightbutton(rct_window* w)
{
	rct_windowclass windowClass;
	rct_windownumber windowNumber;
	rct_window* w2;
	rct_widget* widget;
	rct_scroll* scroll;
	uint16 widgetIndex;
	sint16 left, widgetWidth;

	windowClass = RCT2_GLOBAL(RCT2_ADDRESS_CURSOR_DOWN_WINDOWCLASS, rct_windowclass);
	windowNumber = RCT2_GLOBAL(RCT2_ADDRESS_CURSOR_DOWN_WINDOWNUMBER, rct_windownumber);
	w2 = window_find_by_id(windowClass, windowNumber);

	if (w2 == NULL)
		return;

	widgetIndex = RCT2_GLOBAL(RCT2_ADDRESS_CURSOR_DOWN_WIDGETINDEX, uint16);

	widget = &w->widgets[widgetIndex];
	scroll = w->scrolls + RCT2_GLOBAL(RCT2_ADDRESS_CURRENT_SCROLL_ID, uint32);

	left = scroll->h_left;
	left += 3;

	widgetWidth = widget->right - widget->left - 1;
	if (scroll->flags & VSCROLLBAR_VISIBLE)
		widgetWidth -= 11;
	widgetWidth *= -1;
	widgetWidth += scroll->h_right;
	if (widgetWidth < 0)
		widgetWidth = 0;
	if (left > widgetWidth)
		left = widgetWidth;

	scroll->h_left = left;

	widget_scroll_update_thumbs(w, widgetIndex);

	widgetIndex = RCT2_GLOBAL(RCT2_ADDRESS_CURSOR_DOWN_WIDGETINDEX, uint8);
	windowClass = RCT2_GLOBAL(RCT2_ADDRESS_CURSOR_DOWN_WINDOWCLASS, uint8);
	windowClass |= 0x80;

	window_invalidate_by_id(widgetIndex, windowClass);
}

/**
 *  Horizontal scrollbar's left trough was clicked
 *  rct2: 0x006E9B47
 */
static void input_hscrollbar_left_trough(rct_window* w)
{
	rct_windowclass windowClass;
	rct_windownumber windowNumber;
	rct_window* w2;
	rct_widget* widget;
	rct_scroll* scroll;
	uint16 widgetIndex;
	sint16 left, widgetWidth;

	windowClass = RCT2_GLOBAL(RCT2_ADDRESS_CURSOR_DOWN_WINDOWCLASS, rct_windowclass);
	windowNumber = RCT2_GLOBAL(RCT2_ADDRESS_CURSOR_DOWN_WINDOWNUMBER, rct_windownumber);
	w2 = window_find_by_id(windowClass, windowNumber);

	if (w2 == NULL)
		return;

	widgetIndex = RCT2_GLOBAL(RCT2_ADDRESS_CURSOR_DOWN_WIDGETINDEX, uint16);

	widget = &w->widgets[widgetIndex];
	scroll = w->scrolls + RCT2_GLOBAL(RCT2_ADDRESS_CURRENT_SCROLL_ID, uint32);

	left = scroll->h_left;

	widgetWidth = widget->right - widget->left - 1;
	if (scroll->flags & VSCROLLBAR_VISIBLE)
		widgetWidth -= 11;
	left -= widgetWidth;
	if (left < 0)
		left = 0;
	scroll->h_left = left;

	widget_scroll_update_thumbs(w, widgetIndex);

	widgetIndex = RCT2_GLOBAL(RCT2_ADDRESS_CURSOR_DOWN_WIDGETINDEX, uint8);
	windowClass = RCT2_GLOBAL(RCT2_ADDRESS_CURSOR_DOWN_WINDOWCLASS, uint8);
	windowClass |= 0x80;

	window_invalidate_by_id(widgetIndex, windowClass);
}

/**
 *  Horizontal scrollbar's right trough was clicked
 *  rct2: 0x006E9BB7
 */
static void input_hscrollbar_right_trough(rct_window* w)
{
	rct_windowclass windowClass;
	rct_windownumber windowNumber;
	rct_window* w2;
	rct_widget* widget;
	rct_scroll* scroll;
	uint16 widgetIndex;
	sint16 left, widgetWidth;

	windowClass = RCT2_GLOBAL(RCT2_ADDRESS_CURSOR_DOWN_WINDOWCLASS, rct_windowclass);
	windowNumber = RCT2_GLOBAL(RCT2_ADDRESS_CURSOR_DOWN_WINDOWNUMBER, rct_windownumber);
	w2 = window_find_by_id(windowClass, windowNumber);

	if (w2 == NULL)
		return;

	widgetIndex = RCT2_GLOBAL(RCT2_ADDRESS_CURSOR_DOWN_WIDGETINDEX, uint16);

	widget = &w->widgets[widgetIndex];
	scroll = w->scrolls + RCT2_GLOBAL(RCT2_ADDRESS_CURRENT_SCROLL_ID, uint32);

	left = scroll->h_left;

	widgetWidth = widget->right - widget->left - 1;
	if (scroll->flags & VSCROLLBAR_VISIBLE)
		widgetWidth -= 11;
	left += widgetWidth;
	widgetWidth *= -1;
	widgetWidth += scroll->h_right;
	if (widgetWidth < 0)
		widgetWidth = 0;
	if (left > widgetWidth)
		left = widgetWidth;

	scroll->h_left = left;

	widget_scroll_update_thumbs(w, widgetIndex);

	widgetIndex = RCT2_GLOBAL(RCT2_ADDRESS_CURSOR_DOWN_WIDGETINDEX, uint8);
	windowClass = RCT2_GLOBAL(RCT2_ADDRESS_CURSOR_DOWN_WINDOWCLASS, uint8);
	windowClass |= 0x80;

	window_invalidate_by_id(widgetIndex, windowClass);
}

/**
 *  Vertical scrollbar's "top" button held down, scroll it upwards
 *  rct2: 0x006E9C37
 */
static void input_vscrollbar_topbutton(rct_window* w)
{
	rct_windowclass windowClass;
	rct_windownumber windowNumber;
	rct_window* w2;
	rct_widget* widget;
	rct_scroll* scroll;
	uint16 widgetIndex;
	sint16 top;

	windowClass = RCT2_GLOBAL(RCT2_ADDRESS_CURSOR_DOWN_WINDOWCLASS, rct_windowclass);
	windowNumber = RCT2_GLOBAL(RCT2_ADDRESS_CURSOR_DOWN_WINDOWNUMBER, rct_windownumber);
	w2 = window_find_by_id(windowClass, windowNumber);

	if (w2 == NULL)
		return;

	widgetIndex = RCT2_GLOBAL(RCT2_ADDRESS_CURSOR_DOWN_WIDGETINDEX, uint16);

	widget = &w->widgets[widgetIndex];
	scroll = w->scrolls + RCT2_GLOBAL(RCT2_ADDRESS_CURRENT_SCROLL_ID, uint32);

	top = scroll->v_top;
	top -= 3;
	if (top < 0)
		top = 0;
	scroll->v_top = top;

	widget_scroll_update_thumbs(w, widgetIndex);

	widgetIndex = RCT2_GLOBAL(RCT2_ADDRESS_CURSOR_DOWN_WIDGETINDEX, uint8);
	windowClass = RCT2_GLOBAL(RCT2_ADDRESS_CURSOR_DOWN_WINDOWCLASS, uint8);
	windowClass |= 0x80;

	window_invalidate_by_id(widgetIndex, windowClass);
}

/**
*  Vertical scrollbar's "bottom" button held down, scroll it downwards
*  rct2: 0x006E9C96
*/
static void input_vscrollbar_bottombutton(rct_window* w)
{
	rct_windowclass windowClass;
	rct_windownumber windowNumber;
	rct_window* w2;
	rct_widget* widget;
	rct_scroll* scroll;
	uint16 widgetIndex;
	sint16 top, widgetHeight;

	windowClass = RCT2_GLOBAL(RCT2_ADDRESS_CURSOR_DOWN_WINDOWCLASS, rct_windowclass);
	windowNumber = RCT2_GLOBAL(RCT2_ADDRESS_CURSOR_DOWN_WINDOWNUMBER, rct_windownumber);
	w2 = window_find_by_id(windowClass, windowNumber);

	if (w2 == NULL)
		return;

	widgetIndex = RCT2_GLOBAL(RCT2_ADDRESS_CURSOR_DOWN_WIDGETINDEX, uint16);

	widget = &w->widgets[widgetIndex];
	scroll = w->scrolls + RCT2_GLOBAL(RCT2_ADDRESS_CURRENT_SCROLL_ID, uint32);

	top = scroll->v_top;
	top += 3;

	widgetHeight = widget->bottom - widget->top - 1;
	if (scroll->flags & HSCROLLBAR_VISIBLE)
		widgetHeight -= 11;
	widgetHeight *= -1;
	widgetHeight += scroll->v_bottom;
	if (widgetHeight < 0)
		widgetHeight = 0;
	if (top > widgetHeight)
		top = widgetHeight;

	scroll->v_top = top;

	widget_scroll_update_thumbs(w, widgetIndex);

	widgetIndex = RCT2_GLOBAL(RCT2_ADDRESS_CURSOR_DOWN_WIDGETINDEX, uint8);
	windowClass = RCT2_GLOBAL(RCT2_ADDRESS_CURSOR_DOWN_WINDOWCLASS, uint8);
	windowClass |= 0x80;

	window_invalidate_by_id(widgetIndex, windowClass);
}

/**
*  Vertical scrollbar's top trough was clicked
*  rct2: 0x006E9D1E
*/
static void input_vscrollbar_top_trough(rct_window* w)
{
	rct_windowclass windowClass;
	rct_windownumber windowNumber;
	rct_window* w2;
	rct_widget* widget;
	rct_scroll* scroll;
	uint16 widgetIndex;
	sint16 top, widgetHeight;

	windowClass = RCT2_GLOBAL(RCT2_ADDRESS_CURSOR_DOWN_WINDOWCLASS, rct_windowclass);
	windowNumber = RCT2_GLOBAL(RCT2_ADDRESS_CURSOR_DOWN_WINDOWNUMBER, rct_windownumber);
	w2 = window_find_by_id(windowClass, windowNumber);

	if (w2 == NULL)
		return;

	widgetIndex = RCT2_GLOBAL(RCT2_ADDRESS_CURSOR_DOWN_WIDGETINDEX, uint16);

	widget = &w->widgets[widgetIndex];
	scroll = w->scrolls + RCT2_GLOBAL(RCT2_ADDRESS_CURRENT_SCROLL_ID, uint32);

	top = scroll->v_top;

	widgetHeight = widget->bottom - widget->top - 1;
	if (scroll->flags & HSCROLLBAR_VISIBLE)
		widgetHeight -= 11;
	top -= widgetHeight;
	if (top < 0)
		top = 0;
	scroll->v_top = top;

	widget_scroll_update_thumbs(w, widgetIndex);

	widgetIndex = RCT2_GLOBAL(RCT2_ADDRESS_CURSOR_DOWN_WIDGETINDEX, uint8);
	windowClass = RCT2_GLOBAL(RCT2_ADDRESS_CURSOR_DOWN_WINDOWCLASS, uint8);
	windowClass |= 0x80;

	window_invalidate_by_id(widgetIndex, windowClass);
}

/**
*  Vertical scrollbar's bottom trough was clicked
*  rct2: 0x006E9D8E
*/
static void input_vscrollbar_bottom_trough(rct_window* w)
{
	rct_windowclass windowClass;
	rct_windownumber windowNumber;
	rct_window* w2;
	rct_widget* widget;
	rct_scroll* scroll;
	uint16 widgetIndex;
	sint16 top, widgetHeight;

	windowClass = RCT2_GLOBAL(RCT2_ADDRESS_CURSOR_DOWN_WINDOWCLASS, rct_windowclass);
	windowNumber = RCT2_GLOBAL(RCT2_ADDRESS_CURSOR_DOWN_WINDOWNUMBER, rct_windownumber);
	w2 = window_find_by_id(windowClass, windowNumber);

	if (w2 == NULL)
		return;

	widgetIndex = RCT2_GLOBAL(RCT2_ADDRESS_CURSOR_DOWN_WIDGETINDEX, uint16);

	widget = &w->widgets[widgetIndex];
	scroll = w->scrolls + RCT2_GLOBAL(RCT2_ADDRESS_CURRENT_SCROLL_ID, uint32);

	top = scroll->v_top;

	widgetHeight = widget->bottom - widget->top - 1;
	if (scroll->flags & HSCROLLBAR_VISIBLE)
		widgetHeight -= 11;
	top += widgetHeight;
	widgetHeight *= -1;
	widgetHeight += scroll->v_bottom;
	if (widgetHeight < 0)
		widgetHeight = 0;
	if (top > widgetHeight)
		top = widgetHeight;

	scroll->v_top = top;

	widget_scroll_update_thumbs(w, widgetIndex);

	widgetIndex = RCT2_GLOBAL(RCT2_ADDRESS_CURSOR_DOWN_WIDGETINDEX, uint8);
	windowClass = RCT2_GLOBAL(RCT2_ADDRESS_CURSOR_DOWN_WINDOWCLASS, uint8);
	windowClass |= 0x80;

	window_invalidate_by_id(widgetIndex, windowClass);
}

/**
 * 
 *  rct2: 0x006E95F9
 */
static void input_leftmousedown(int x, int y, rct_window *w, int widgetIndex)
{
	// RCT2_CALLPROC_X(0x006E95F9, x, y, state, widgetIndex, w, widget, 0);

	rct_windowclass windowClass = 255;
	rct_windownumber windowNumber = 0;
	rct_widget *widget;

	if (w != NULL) {
		windowClass = w->classification;
		windowNumber = w->number;
	}

	window_close_by_id(WC_ERROR, 0);
	window_close_by_id(WC_TOOLTIP, 0);

	w = window_find_by_id(windowClass, windowNumber);
	if (w == NULL)
		return;

	w = window_bring_to_front(w);
	if (widgetIndex == -1)
		return;

	widget = &w->widgets[widgetIndex];

	switch (widget->type) {
	case WWT_FRAME:
	case WWT_RESIZE:
		if (!(w->flags & WF_RESIZABLE))
			break;
		if (w->min_width == w->max_width && w->min_height == w->max_height)
			break;
		if (x < w->x + w->width - 19 || y < w->y + w->height - 19)
			break;

		RCT2_GLOBAL(RCT2_ADDRESS_INPUT_STATE, uint8) = INPUT_STATE_RESIZING;
		RCT2_GLOBAL(RCT2_ADDRESS_CURSOR_DOWN_WIDGETINDEX, uint16) = widgetIndex;
		RCT2_GLOBAL(RCT2_ADDRESS_CURSOR_DRAG_LAST_X, uint16) = x;
		RCT2_GLOBAL(RCT2_ADDRESS_CURSOR_DRAG_LAST_Y, uint16) = y;
		RCT2_GLOBAL(RCT2_ADDRESS_CURSOR_DRAG_WINDOWCLASS, rct_windowclass) = windowClass;
		RCT2_GLOBAL(RCT2_ADDRESS_CURSOR_DRAG_WINDOWNUMBER, rct_windownumber) = windowNumber;
		break;
	case WWT_VIEWPORT:
		RCT2_GLOBAL(RCT2_ADDRESS_INPUT_STATE, uint8) = INPUT_STATE_VIEWPORT_LEFT;
		RCT2_GLOBAL(RCT2_ADDRESS_CURSOR_DRAG_LAST_X, uint16) = x;
		RCT2_GLOBAL(RCT2_ADDRESS_CURSOR_DRAG_LAST_Y, uint16) = y;
		RCT2_GLOBAL(RCT2_ADDRESS_CURSOR_DRAG_WINDOWCLASS, rct_windowclass) = windowClass;
		RCT2_GLOBAL(RCT2_ADDRESS_CURSOR_DRAG_WINDOWNUMBER, rct_windownumber) = windowNumber;
		if (!(RCT2_GLOBAL(0x009DE518, uint32) & (1 << 3)))
			break;

		w = window_find_by_id(RCT2_GLOBAL(RCT2_ADDRESS_TOOL_WINDOWCLASS, rct_windowclass), RCT2_GLOBAL(RCT2_ADDRESS_TOOL_WINDOWNUMBER, rct_windownumber));
		if (w == NULL)
			break;

		RCT2_CALLPROC_X(w->event_handlers[WE_TOOL_DOWN], x, y, 0, RCT2_GLOBAL(RCT2_ADDRESS_TOOL_WIDGETINDEX, uint16), (int)w, 0, 0);
		RCT2_GLOBAL(0x009DE518, uint32) |= (1 << 4);
		break;
	case WWT_CAPTION:
		RCT2_GLOBAL(RCT2_ADDRESS_INPUT_STATE, uint8) = INPUT_STATE_DRAGGING;
		RCT2_GLOBAL(RCT2_ADDRESS_CURSOR_DOWN_WIDGETINDEX, uint16) = widgetIndex;
		RCT2_GLOBAL(RCT2_ADDRESS_CURSOR_DRAG_LAST_X, uint16) = x;
		RCT2_GLOBAL(RCT2_ADDRESS_CURSOR_DRAG_LAST_Y, uint16) = y;
		RCT2_GLOBAL(RCT2_ADDRESS_CURSOR_DRAG_WINDOWCLASS, rct_windowclass) = windowClass;
		RCT2_GLOBAL(RCT2_ADDRESS_CURSOR_DRAG_WINDOWNUMBER, rct_windownumber) = windowNumber;
		break;
	case WWT_SCROLL:
		RCT2_GLOBAL(RCT2_ADDRESS_INPUT_STATE, uint8) = INPUT_STATE_SCROLL_LEFT;
		RCT2_GLOBAL(RCT2_ADDRESS_CURSOR_DOWN_WIDGETINDEX, uint16) = widgetIndex;
		RCT2_GLOBAL(RCT2_ADDRESS_CURSOR_DOWN_WINDOWCLASS, rct_windowclass) = windowClass;
		RCT2_GLOBAL(RCT2_ADDRESS_CURSOR_DOWN_WINDOWNUMBER, rct_windownumber) = windowNumber;
		RCT2_GLOBAL(RCT2_ADDRESS_TOOLTIP_CURSOR_X, uint16) = x;
		RCT2_GLOBAL(RCT2_ADDRESS_TOOLTIP_CURSOR_Y, uint16) = y;

		int eax, ebx, ecx, edx;
		edx = 0; // safety
		widget_scroll_get_part(w, widget, x, y, &eax, &ebx, &ecx, &edx);

		RCT2_GLOBAL(RCT2_ADDRESS_CURRENT_SCROLL_AREA, uint16) = ecx;
		RCT2_GLOBAL(RCT2_ADDRESS_CURRENT_SCROLL_ID, uint32) = edx * 12;//We do this because scroll id is not all decompiled
		RCT2_CALLPROC_X(w->event_handlers[WE_UNKNOWN_15], RCT2_GLOBAL(RCT2_ADDRESS_CURRENT_SCROLL_ID, uint32), ebx, ecx, edx, (int)w, (int)widget, 0);
		switch (ecx) {
		case SCROLL_PART_VIEW:
			RCT2_CALLPROC_X(w->event_handlers[WE_SCROLL_MOUSEDOWN], edx / sizeof(rct_scroll), ebx, eax, ebx, (int)w, (int)widget, 0);
			break;
		case SCROLL_PART_HSCROLLBAR_LEFT:           input_hscrollbar_leftbutton(w);    break;
		case SCROLL_PART_HSCROLLBAR_RIGHT:          input_hscrollbar_rightbutton(w);   break;
		case SCROLL_PART_HSCROLLBAR_LEFT_TROUGH:    input_hscrollbar_left_trough(w);   break;
		case SCROLL_PART_HSCROLLBAR_RIGHT_TROUGH:   input_hscrollbar_right_trough(w);  break;
		case SCROLL_PART_VSCROLLBAR_TOP:            input_vscrollbar_topbutton(w);     break;
		case SCROLL_PART_VSCROLLBAR_BOTTOM:         input_vscrollbar_bottombutton(w);  break;
		case SCROLL_PART_VSCROLLBAR_TOP_TROUGH:     input_vscrollbar_top_trough(w);    break;
		case SCROLL_PART_VSCROLLBAR_BOTTOM_TROUGH:  input_vscrollbar_bottom_trough(w); break;
		}
		break;
	default:
		// comment check as it disables the rotate station/building button in construction window
// 		if (!widget_is_enabled(w, widgetIndex))
// 			break;
		if (widget_is_disabled(w, widgetIndex))
			break;

		sound_play_panned(SOUND_CLICK_1, w->x + (widget->left + widget->right) / 2);
		
		// Set new cursor down widget
		RCT2_GLOBAL(RCT2_ADDRESS_CURSOR_DOWN_WINDOWCLASS, rct_windowclass) = windowClass;
		RCT2_GLOBAL(RCT2_ADDRESS_CURSOR_DOWN_WINDOWNUMBER, rct_windownumber) = windowNumber;
		RCT2_GLOBAL(RCT2_ADDRESS_CURSOR_DOWN_WIDGETINDEX, uint16) = widgetIndex;
		RCT2_GLOBAL(0x009DE518, uint32) |= (1 << 0);
		RCT2_GLOBAL(RCT2_ADDRESS_INPUT_STATE, uint8) = INPUT_STATE_WIDGET_PRESSED;
		RCT2_GLOBAL(0x009DE528, uint16) = 1;

		widget_invalidate(windowClass, windowNumber, widgetIndex);
		RCT2_CALLPROC_WE_MOUSE_DOWN(w->event_handlers[WE_MOUSE_DOWN], widgetIndex, w, widget);
		break;
	}
}

void game_handle_edge_scroll()
{
	rct_window *mainWindow;
	int scrollX, scrollY;

	mainWindow = window_get_main();
	if (mainWindow == NULL)
		return;
	if ((mainWindow->flags & WF_2) || (RCT2_GLOBAL(RCT2_ADDRESS_SCREEN_FLAGS, uint8) & 9))
		return;
	if (mainWindow->viewport == NULL)
		return;

	scrollX = 0;
	scrollY = 0;

	// Scroll left / right
	if (gCursorState.x == 0)
		scrollX = -1;
	else if (gCursorState.x == RCT2_GLOBAL(RCT2_ADDRESS_SCREEN_WIDTH, uint16) - 1)
		scrollX = 1;

	// Scroll up / down
	if (gCursorState.y == 0)
		scrollY = -1;
	else if (gCursorState.y == RCT2_GLOBAL(RCT2_ADDRESS_SCREEN_HEIGHT, uint16) - 1)
		scrollY = 1;

	// Scroll viewport
	if (scrollX != 0) {
		mainWindow->saved_view_x += scrollX * (12 << mainWindow->viewport->zoom);
		RCT2_GLOBAL(0x009DE518, uint32) |= (1 << 7);
	}
	if (scrollY != 0) {
		mainWindow->saved_view_y += scrollY * (12 << mainWindow->viewport->zoom);
		RCT2_GLOBAL(0x009DE518, uint32) |= (1 << 7);
	}
}

#include <SDL_keycode.h>

void game_handle_key_scroll()
{
	rct_window *mainWindow;
	int scrollX, scrollY;

	mainWindow = window_get_main();
	if (mainWindow == NULL)
		return;
	if ((mainWindow->flags & WF_2) || (RCT2_GLOBAL(RCT2_ADDRESS_SCREEN_FLAGS, uint8) & 9))
		return;
	if (mainWindow->viewport == NULL)
		return;

	scrollX = 0;
	scrollY = 0;

	// Scroll left / right
	if (gKeysState[SDL_SCANCODE_LEFT])
		scrollX = -1;
	else if (gKeysState[SDL_SCANCODE_RIGHT])
		scrollX = 1;

	// Scroll up / down
	if (gKeysState[SDL_SCANCODE_UP])
		scrollY = -1;
	else if (gKeysState[SDL_SCANCODE_DOWN])
		scrollY = 1;

	// Scroll viewport
	if (scrollX != 0) {
		mainWindow->saved_view_x += scrollX * (12 << mainWindow->viewport->zoom);
		RCT2_GLOBAL(0x009DE518, uint32) |= (1 << 7);
	}
	if (scrollY != 0) {
		mainWindow->saved_view_y += scrollY * (12 << mainWindow->viewport->zoom);
		RCT2_GLOBAL(0x009DE518, uint32) |= (1 << 7);
	}
}

/**
 * 
 *  rct2: 0x00406CD2
 */
int get_next_key()
{
	int i;
	for (i = 0; i < 221; i++) {
		if (gKeysPressed[i]) {
			gKeysPressed[i] = 0;
			return i;
		}
	}

	return 0;
}

void handle_shortcut_command(int shortcutIndex)
{
	rct_window *window;

	switch (shortcutIndex) {
	case SHORTCUT_CLOSE_TOP_MOST_WINDOW:
		window_close_top();
		break;
	case SHORTCUT_CLOSE_ALL_FLOATING_WINDOWS:
		if (!(RCT2_GLOBAL(RCT2_ADDRESS_SCREEN_FLAGS, uint8) & 2))
			window_close_all();
		else if (RCT2_GLOBAL(0x0141F570, uint8) == 1)
			window_close_top();
		break;
	case SHORTCUT_CANCEL_CONSTRUCTION_MODE:
		window = window_find_by_id(WC_ERROR, 0);
		if (window != NULL)
			window_close(window);
		else if (RCT2_GLOBAL(0x009DE518, uint32) & (1 << 3))
			tool_cancel();
		break;
	case SHORTCUT_PAUSE_GAME:
		if (!(RCT2_GLOBAL(RCT2_ADDRESS_SCREEN_FLAGS, uint8) & 10)) {
			window = window_find_by_id(WC_TOP_TOOLBAR, 0);
			if (window != NULL) {
				window_invalidate(window);
				window_event_helper(window, 0, WE_MOUSE_UP);
			}
		}
		break;
	case SHORTCUT_ZOOM_VIEW_OUT:
		if (!(RCT2_GLOBAL(RCT2_ADDRESS_SCREEN_FLAGS, uint8) & 2) || RCT2_GLOBAL(0x0141F570, uint8) == 1) {
			if (!(RCT2_GLOBAL(RCT2_ADDRESS_SCREEN_FLAGS, uint8) & 8)) {
				window = window_find_by_id(WC_TOP_TOOLBAR, 0);
				if (window != NULL) {
					window_invalidate(window);
					window_event_helper(window, 2, WE_MOUSE_UP);
				}
			}
		}
		break;
	case SHORTCUT_ZOOM_VIEW_IN:
		if (!(RCT2_GLOBAL(RCT2_ADDRESS_SCREEN_FLAGS, uint8) & 2) || RCT2_GLOBAL(0x0141F570, uint8) == 1) {
			if (!(RCT2_GLOBAL(RCT2_ADDRESS_SCREEN_FLAGS, uint8) & 8)) {
				window = window_find_by_id(WC_TOP_TOOLBAR, 0);
				if (window != NULL) {
					window_invalidate(window);
					window_event_helper(window, 3, WE_MOUSE_UP);
				}
			}
		}
		break;
	case SHORTCUT_ROTATE_VIEW:
		if (!(RCT2_GLOBAL(RCT2_ADDRESS_SCREEN_FLAGS, uint8) & 2) || RCT2_GLOBAL(0x0141F570, uint8) == 1) {
			if (!(RCT2_GLOBAL(RCT2_ADDRESS_SCREEN_FLAGS, uint8) & 8)) {
				window = window_find_by_id(WC_TOP_TOOLBAR, 0);
				if (window != NULL) {
					window_invalidate(window);
					window_event_helper(window, 4, WE_MOUSE_UP);
				}
			}
		}
		break;
	case SHORTCUT_ROTATE_CONSTRUCTION_OBJECT:
		RCT2_CALLPROC_EBPSAFE(0x006E4182);
		break;
	case SHORTCUT_UNDERGROUND_VIEW_TOGGLE:
		RCT2_CALLPROC_X(0x0066CF8A, 0, 0, 0, 0, 0, 0, 0);
		break;
	case SHORTCUT_REMOVE_BASE_LAND_TOGGLE:
		RCT2_CALLPROC_X(0x0066CF8A, 1, 0, 0, 0, 0, 0, 0);
		break;
	case SHORTCUT_REMOVE_VERTICAL_LAND_TOGGLE:
		RCT2_CALLPROC_X(0x0066CF8A, 2, 0, 0, 0, 0, 0, 0);
		break;
	case SHORTCUT_SEE_THROUGH_RIDES_TOGGLE:
		RCT2_CALLPROC_X(0x0066CF8A, 4, 0, 0, 0, 0, 0, 0);
		break;
	case SHORTCUT_SEE_THROUGH_SCENERY_TOGGLE:
		RCT2_CALLPROC_X(0x0066CF8A, 5, 0, 0, 0, 0, 0, 0);
		break;
	case SHORTCUT_INVISIBLE_SUPPORTS_TOGGLE:
		RCT2_CALLPROC_X(0x0066CF8A, 6, 0, 0, 0, 0, 0, 0);
		break;
	case SHORTCUT_INVISIBLE_PEOPLE_TOGGLE:
		RCT2_CALLPROC_X(0x0066CF8A, 7, 0, 0, 0, 0, 0, 0);
		break;
	case SHORTCUT_HEIGHT_MARKS_ON_LAND_TOGGLE:
		RCT2_CALLPROC_X(0x0066CF8A, 9, 0, 0, 0, 0, 0, 0);
		break;
	case SHORTCUT_HEIGHT_MARKS_ON_RIDE_TRACKS_TOGGLE:
		RCT2_CALLPROC_X(0x0066CF8A, 10, 0, 0, 0, 0, 0, 0);
		break;
	case SHORTCUT_HEIGHT_MARKS_ON_PATHS_TOGGLE:
		RCT2_CALLPROC_X(0x0066CF8A, 11, 0, 0, 0, 0, 0, 0);
		break;
	case SHORTCUT_ADJUST_LAND:
		if (!(RCT2_GLOBAL(RCT2_ADDRESS_SCREEN_FLAGS, uint8) & 2) || RCT2_GLOBAL(0x0141F570, uint8) == 1) {
			if (!(RCT2_GLOBAL(RCT2_ADDRESS_SCREEN_FLAGS, uint8) & 0x0C)) {
				window = window_find_by_id(WC_TOP_TOOLBAR, 0);
				if (window != NULL) {
					window_invalidate(window);
					window_event_helper(window, 7, WE_MOUSE_UP);
				}
			}
		}
		break;
	case SHORTCUT_ADJUST_WATER:
		if (!(RCT2_GLOBAL(RCT2_ADDRESS_SCREEN_FLAGS, uint8) & 2) || RCT2_GLOBAL(0x0141F570, uint8) == 1) {
			if (!(RCT2_GLOBAL(RCT2_ADDRESS_SCREEN_FLAGS, uint8) & 0x0C)) {
				window = window_find_by_id(WC_TOP_TOOLBAR, 0);
				if (window != NULL) {
					window_invalidate(window);
					window_event_helper(window, 8, WE_MOUSE_UP);
				}
			}
		}
		break;
	case SHORTCUT_BUILD_SCENERY:
		if (!(RCT2_GLOBAL(RCT2_ADDRESS_SCREEN_FLAGS, uint8) & 2) || RCT2_GLOBAL(0x0141F570, uint8) == 1) {
			if (!(RCT2_GLOBAL(RCT2_ADDRESS_SCREEN_FLAGS, uint8) & 0x0C)) {
				window = window_find_by_id(WC_TOP_TOOLBAR, 0);
				if (window != NULL) {
					window_invalidate(window);
					window_event_helper(window, 9, WE_MOUSE_UP);
				}
			}
		}
		break;
	case SHORTCUT_BUILD_PATHS:
		if (!(RCT2_GLOBAL(RCT2_ADDRESS_SCREEN_FLAGS, uint8) & 2) || RCT2_GLOBAL(0x0141F570, uint8) == 1) {
			if (!(RCT2_GLOBAL(RCT2_ADDRESS_SCREEN_FLAGS, uint8) & 0x0C)) {
				window = window_find_by_id(WC_TOP_TOOLBAR, 0);
				if (window != NULL) {
					window_invalidate(window);
					window_event_helper(window, 10, WE_MOUSE_UP);
				}
			}
		}
		break;
	case SHORTCUT_BUILD_NEW_RIDE:
		if (!(RCT2_GLOBAL(RCT2_ADDRESS_SCREEN_FLAGS, uint8) & 2) || RCT2_GLOBAL(0x0141F570, uint8) == 1) {
			if (!(RCT2_GLOBAL(RCT2_ADDRESS_SCREEN_FLAGS, uint8) & 0x0C)) {
				window = window_find_by_id(WC_TOP_TOOLBAR, 0);
				if (window != NULL) {
					window_invalidate(window);
					window_event_helper(window, 11, WE_MOUSE_UP);
				}
			}
		}
		break;
	case SHORTCUT_SHOW_FINANCIAL_INFORMATION:
		if (!(RCT2_GLOBAL(RCT2_ADDRESS_SCREEN_FLAGS, uint8) & 0x0C))
			if (!(RCT2_GLOBAL(RCT2_ADDRESS_PARK_FLAGS, uint32) & PARK_FLAGS_NO_MONEY))
				window_finances_open();
		break;
	case SHORTCUT_SHOW_RESEARCH_INFORMATION:
		if (!(RCT2_GLOBAL(RCT2_ADDRESS_SCREEN_FLAGS, uint8) & 0x0E)) {
			// Open new ride window
			RCT2_CALLPROC_EBPSAFE(0x006B3CFF);
			window = window_find_by_id(WC_CONSTRUCT_RIDE, 0);
			if (window != NULL)
				RCT2_CALLPROC_WE_MOUSE_DOWN(window->event_handlers[WE_MOUSE_DOWN], 10, window, NULL);
		}
		break;
	case SHORTCUT_SHOW_RIDES_LIST:
		if (!(RCT2_GLOBAL(RCT2_ADDRESS_SCREEN_FLAGS, uint8) & 0x0E)) {
			window = window_find_by_id(WC_TOP_TOOLBAR, 0);
			if (window != NULL) {
				window_invalidate(window);
				window_event_helper(window, 12, WE_MOUSE_UP);
			}
		}
		break;
	case SHORTCUT_SHOW_PARK_INFORMATION:
		if (!(RCT2_GLOBAL(RCT2_ADDRESS_SCREEN_FLAGS, uint8) & 0x0E)) {
			window = window_find_by_id(WC_TOP_TOOLBAR, 0);
			if (window != NULL) {
				window_invalidate(window);
				window_event_helper(window, 13, WE_MOUSE_UP);
			}
=======
>>>>>>> 7d336c44
		}

		if (right <= w->x || bottom <= w->y) {
			continue;
		}

		if (RCT_WINDOW_RIGHT(w) <= left || RCT_WINDOW_BOTTOM(w) <= top) {
			continue;
		}

		if (left >= w->x) {
			break;
		}

		draw_rain_window(original_w, left, w->x, top, bottom, draw_rain_func);

		left = w->x;
		draw_rain_window(original_w, left, right, top, bottom, draw_rain_func);
		return;
	}

	sint16 w_right = RCT_WINDOW_RIGHT(w);
	if (right > w_right) {
		draw_rain_window(original_w, left, w_right, top, bottom, draw_rain_func);

		left = w_right;
		draw_rain_window(original_w, left, right, top, bottom, draw_rain_func); 
		return;
	}

	if (top < w->y) {
		draw_rain_window(original_w, left, right, top, w->y, draw_rain_func);

		top = w->y;
		draw_rain_window(original_w, left, right, top, bottom, draw_rain_func); 
		return;
	}

	sint16 w_bottom = RCT_WINDOW_BOTTOM(w);
	if (bottom > w_bottom) {
		draw_rain_window(original_w, left, right, top, w_bottom, draw_rain_func);

		top = w_bottom;
		draw_rain_window(original_w, left, right, top, bottom, draw_rain_func); 
		return;
	}
}

/**
*
*  rct2: 0x00684266
*/
void draw_rain_animation(uint32 draw_rain_func)
{
	rct_drawpixelinfo *screenDPI = RCT2_ADDRESS(RCT2_ADDRESS_SCREEN_DPI, rct_drawpixelinfo);
	short left = screenDPI->x;
	short right = left + screenDPI->width;
	short top = screenDPI->y;
	short bottom = top + screenDPI->height;

	rct_window* newWindow = (RCT2_GLOBAL(RCT2_ADDRESS_NEW_WINDOW_PTR, rct_window*));

	for (rct_window* w = g_window_list; w < newWindow; w++) {
		draw_rain_window(w, left, right, top, bottom, draw_rain_func);
	}
}

/**
 * 
 *  rct2: 0x00684218
 */
void update_rain_animation()
{
	if (RCT2_GLOBAL(0x009ABDF2, uint8) == 0)
		return;

	// Draw picked-up peep
	if (RCT2_GLOBAL(RCT2_ADDRESS_PICKEDUP_PEEP_SPRITE, uint32) != 0xFFFFFFFF) {
		gfx_draw_sprite(
			(rct_drawpixelinfo*)RCT2_ADDRESS_SCREEN_DPI,
			RCT2_GLOBAL(RCT2_ADDRESS_PICKEDUP_PEEP_SPRITE, uint32),
			RCT2_GLOBAL(RCT2_ADDRESS_PICKEDUP_PEEP_X, sint16),
			RCT2_GLOBAL(RCT2_ADDRESS_PICKEDUP_PEEP_Y, sint16), 0
		);
	}

	// Get rain draw function and draw rain
	uint32 draw_rain_func = RCT2_GLOBAL(RCT2_ADDRESS_CURRENT_RAIN_LEVEL, uint8);
	if (draw_rain_func > 0 && !(RCT2_GLOBAL(0x009DEA6F, uint8) & 1))
		draw_rain_animation(draw_rain_func);
}

void game_update()
{
	int eax, tmp;

	// Handles picked-up peep and rain redraw
	RCT2_CALLPROC_EBPSAFE(0x006843DC);

	// 0x006E3AEC // screen_game_process_mouse_input();
	// RCT2_CALLPROC_EBPSAFE(0x006E3AEC); // screen_game_process_keyboard_input();
	screenshot_check();
	game_handle_keyboard_input();

	// do game logic
	eax = RCT2_GLOBAL(0x009DE588, uint16) / 31;
	if (eax == 0)
		eax = 1;
	if (eax > 4)
		eax = 4;

	if (gGameSpeed > 1)
		eax = 1 << (gGameSpeed - 1);

	if (RCT2_GLOBAL(0x009DEA6E, uint8) == 0) {
		for (; eax > 0; eax--) {
			game_logic_update();
			RCT2_CALLPROC_EBPSAFE(0x006BD0F8); // play title screen music

			/*
			if (rctmem->dword_009E2D74 == 1) {
			rctmem->dword_009E2D74 = 0;
			break;
			} else {
			if (rctmem->input_state != INPUT_STATE_WIDGET_RESET && rctmem->input_state != INPUT_STATE_WIDGET_NORMAL)
			break;

			tmp = rctmem->dword_009DE518 & 0x80;
			rctmem->dword_009DE518 &= ~0x80;
			if (tmp)
			break;
			}
			*/
		}
	}


	RCT2_GLOBAL(0x009DE518, uint32) &= ~0x80;
	RCT2_GLOBAL(0x009AC861, uint16) &= ~0x8000;
	RCT2_GLOBAL(0x009AC861, uint16) &= ~0x02;
	tmp = RCT2_GLOBAL(0x009AC861, uint16) & 0x01;
	RCT2_GLOBAL(0x009AC861, uint16) &= ~0x01;
	if (!tmp)
		RCT2_GLOBAL(0x009AC861, uint16) |= 0x02;
	RCT2_GLOBAL(0x009AC861, uint16) &= ~0x08;
	tmp = RCT2_GLOBAL(0x009AC861, uint16) & 0x04;
	RCT2_GLOBAL(0x009AC861, uint16) &= ~0x04;
	if (!tmp)
		RCT2_GLOBAL(0x009AC861, uint16) |= 0x04;

	RCT2_CALLPROC_EBPSAFE(0x006EE77A);

	window_update_all();

	RCT2_GLOBAL(0x01388698, uint16)++;

	// Input
	RCT2_GLOBAL(0x0141F568, uint8) = RCT2_GLOBAL(0x0013CA740, uint8);
	game_handle_input();

	update_water_animation();
	update_rain_animation();

	if (RCT2_GLOBAL(0x009AAC73, uint8) != 255) {
		RCT2_GLOBAL(0x009AAC73, uint8)++;
		if (RCT2_GLOBAL(0x009AAC73, uint8) == 255)
			config_save();
	}
}

void game_logic_update()
{
	short stringId, _dx;

	RCT2_GLOBAL(RCT2_ADDRESS_CURRENT_TICKS, sint32)++;
	RCT2_GLOBAL(RCT2_ADDRESS_SCENARIO_TICKS, sint32)++;
	RCT2_GLOBAL(0x009DEA66, sint16)++;
	if (RCT2_GLOBAL(0x009DEA66, sint16) == 0)
		RCT2_GLOBAL(0x009DEA66, sint16)--;

	sub_68B089();
	scenario_update();
	climate_update();
	RCT2_CALLPROC_EBPSAFE(0x006646E1);
	RCT2_CALLPROC_EBPSAFE(0x006A876D);
	peep_update_all();
	vehicle_update_all();
	RCT2_CALLPROC_EBPSAFE(0x00672AA4);	// update text effects
	RCT2_CALLPROC_EBPSAFE(0x006ABE4C);	// update rides
	park_update();
	RCT2_CALLPROC_EBPSAFE(0x00684C7A);
	RCT2_CALLPROC_EBPSAFE(0x006B5A2A);
	RCT2_CALLPROC_EBPSAFE(0x006B6456);	// update ride measurements
	RCT2_CALLPROC_EBPSAFE(0x0068AFAD);
	RCT2_CALLPROC_EBPSAFE(0x006BBC6B);	// vehicle and scream sounds
	peep_update_crowd_noise();
	climate_update_sound();
	news_item_update_current();
	RCT2_CALLPROC_EBPSAFE(0x0067009A);	// scenario editor opening of windows for a phase

	RCT2_CALLPROC_EBPSAFE(0x006BB991); // removes other sounds that are no longer playing, this is normally called somewhere in rct2_init

	// Update windows
	window_dispatch_update_all();

	if (RCT2_GLOBAL(0x009AC31B, uint8) != 0) {
		stringId = STR_UNABLE_TO_LOAD_FILE;
		_dx = RCT2_GLOBAL(0x009AC31C, uint16);
		if (RCT2_GLOBAL(0x009AC31B, uint8) != 254) {
			stringId = RCT2_GLOBAL(0x009AC31C, uint16);
			_dx = 0xFFFF;
		}
		RCT2_GLOBAL(0x009AC31B, uint8) = 0;

		window_error_open(stringId, _dx);
	}
}

/**
 * 
 *  rct2: 0x0069C62C
 *
 * @param cost (ebp)
 */
static int game_check_affordability(int cost)
{
	if (cost <= 0)return cost;
	if (RCT2_GLOBAL(0x141F568, uint8) & 0xF0)return cost;
	
	if (!(RCT2_GLOBAL(RCT2_ADDRESS_PARK_FLAGS, uint32)&(1 << 8))){
		if (cost <= (sint32)(DECRYPT_MONEY(RCT2_GLOBAL(RCT2_ADDRESS_CURRENT_MONEY_ENCRYPTED, sint32))))return cost;
	}
	RCT2_GLOBAL(0x13CE952, uint32) = cost;
	RCT2_GLOBAL(RCT2_ADDRESS_GAME_COMMAND_ERROR_TEXT, uint16) = 827;
	return 0x80000000;
}

static uint32 game_do_command_table[58];
static GAME_COMMAND_POINTER* new_game_command_table[58];

/**
 * 
 *  rct2: 0x006677F2
 *
 * @param flags (ebx)
 * @param command (esi)
 */
int game_do_command(int eax, int ebx, int ecx, int edx, int esi, int edi, int ebp)
{
	return game_do_command_p(esi, &eax, &ebx, &ecx, &edx, &esi, &edi, &ebp);
}

/**
*
*  rct2: 0x006677F2 with pointers as arguments
*
* @param flags (ebx)
* @param command (esi)
*/
int game_do_command_p(int command, int *eax, int *ebx, int *ecx, int *edx, int *esi, int *edi, int *ebp)
{
	int cost, flags, insufficientFunds;
	int original_ebx, original_edx, original_esi, original_edi, original_ebp;

	*esi = command;
	original_ebx = *ebx;
	original_edx = *edx;
	original_esi = *esi;
	original_edi = *edi;
	original_ebp = *ebp;

	flags = *ebx;
	RCT2_GLOBAL(RCT2_ADDRESS_GAME_COMMAND_ERROR_TEXT, uint16) = 0xFFFF;

	// Increment nest count
	RCT2_GLOBAL(0x009A8C28, uint8)++;

	*ebx &= ~1;
	
	// Primary command
	if (game_do_command_table[command] == 0) {
		new_game_command_table[command](eax, ebx, ecx, edx, esi, edi, ebp);
	} else {
		RCT2_CALLFUNC_X(game_do_command_table[command], eax, ebx, ecx, edx, esi, edi, ebp);
	}
	cost = *ebx;

	if (cost != 0x80000000) {
		// Check funds
		insufficientFunds = 0;
		if (RCT2_GLOBAL(0x009A8C28, uint8) == 1 && !(flags & 4) && !(flags & 0x20) && cost != 0)
			insufficientFunds = game_check_affordability(cost);

		if (insufficientFunds != 0x80000000) {
			*ebx = original_ebx;
			*edx = original_edx;
			*esi = original_esi;
			*edi = original_edi;
			*ebp = original_ebp;

			if (!(flags & 1)) {
				// Decrement nest count
				RCT2_GLOBAL(0x009A8C28, uint8)--;
				return cost;
			}

			// Secondary command
			if (game_do_command_table[command] == 0) {
				new_game_command_table[command](eax, ebx, ecx, edx, esi, edi, ebp);
			} else {
				RCT2_CALLFUNC_X(game_do_command_table[command], eax, ebx, ecx, edx, esi, edi, ebp);
			}
			*edx = *ebx;

			if (*edx != 0x80000000 && *edx < cost)
				cost = *edx;

			// Decrement nest count
			RCT2_GLOBAL(0x009A8C28, uint8)--;
			if (RCT2_GLOBAL(0x009A8C28, uint8) != 0)
				return cost;

			// 
			if (!(flags & 0x20)) {
				// Update money balance
				finance_payment(cost, RCT2_GLOBAL(0x0141F56C, uint8));
				RCT2_CALLPROC_X(0x0069C674, 0, cost, 0, 0, 0, 0, 0);
				if (RCT2_GLOBAL(0x0141F568, uint8) == RCT2_GLOBAL(0x013CA740, uint8)) {
					// Create a +/- money text effect
					if (cost != 0)
						RCT2_CALLPROC_X(0x0069C5D0, 0, cost, 0, 0, 0, 0, 0);
				}
			}

			return cost;
		}
	}

	// Error occured

	// Decrement nest count
	RCT2_GLOBAL(0x009A8C28, uint8)--;

	// Show error window
	if (RCT2_GLOBAL(0x009A8C28, uint8) == 0 && (flags & 1) && RCT2_GLOBAL(0x0141F568, uint8) == RCT2_GLOBAL(0x013CA740, uint8) && !(flags & 8))
		window_error_open(RCT2_GLOBAL(RCT2_ADDRESS_GAME_COMMAND_ERROR_TITLE, uint16), RCT2_GLOBAL(RCT2_ADDRESS_GAME_COMMAND_ERROR_TEXT, uint16));

	return 0x80000000;
}


/**
 * 
 *  rct2: 0x00667C15
 */
void game_pause_toggle()
{
	char input_bl;

	#ifdef _MSC_VER
	__asm mov input_bl, bl
	#else
	__asm__ ( "mov %[input_bl], bl " : [input_bl] "+m" (input_bl) );
	#endif


	if (input_bl & 1) {
		RCT2_GLOBAL(0x009DEA6E, uint32) ^= 1;
		window_invalidate_by_id(WC_TOP_TOOLBAR, 0);
		if (RCT2_GLOBAL(0x009DEA6E, uint32) & 1)
			pause_sounds();
		else
			unpause_sounds();
	}

	#ifdef _MSC_VER
	__asm mov ebx, 0
	#else
	__asm__ ( "mov ebx, 0 "  );
	#endif

}

/**
 * 
 *  rct2: 0x0066DB5F
 */
static void game_load_or_quit()
{
	char input_bl, input_dl;
	short input_di;

	#ifdef _MSC_VER
	__asm mov input_bl, bl
	#else
	__asm__ ( "mov %[input_bl], bl " : [input_bl] "+m" (input_bl) );
	#endif

	#ifdef _MSC_VER
	__asm mov input_dl, dl
	#else
	__asm__ ( "mov %[input_dl], dl " : [input_dl] "+m" (input_dl) );
	#endif

	#ifdef _MSC_VER
	__asm mov input_di, di
	#else
	__asm__ ( "mov %[input_di], di " : [input_di] "+m" (input_di) );
	#endif

	if (!(input_bl & 1))
		return; // 0;

	switch (input_dl) {
	case 0:
		RCT2_GLOBAL(RCT2_ADDRESS_SAVE_PROMPT_MODE, uint16) = input_di;
		window_save_prompt_open();
		break;
	case 1:
		window_close_by_id(WC_SAVE_PROMPT, 0);
		break;
	default:
		game_load_or_quit_no_save_prompt();
		break;
	}

	#ifdef _MSC_VER
	__asm mov ebx, 0
	#else
	__asm__ ( "mov ebx, 0 "  );
	#endif

}

/**
 * 
 *  rct2: 0x00674F40
 */
static int open_landscape_file_dialog()
{
	int result;
	format_string((char*)RCT2_ADDRESS_COMMON_STRING_FORMAT_BUFFER, STR_LOAD_LANDSCAPE_DIALOG_TITLE, 0);
	strcpy((char*)0x0141EF68, (char*)RCT2_ADDRESS_LANDSCAPES_PATH);
	format_string((char*)0x0141EE68, STR_RCT2_LANDSCAPE_FILE, 0);
	pause_sounds();
	result = osinterface_open_common_file_dialog(1, (char*)RCT2_ADDRESS_COMMON_STRING_FORMAT_BUFFER, (char*)0x0141EF68, "*.SV6;*.SV4;*.SC6", (char*)0x0141EE68);
	unpause_sounds();
	// window_proc
	return result;
}

/**
 * 
 *  rct2: 0x00674EB6
 */
static int open_load_game_dialog()
{
	int result;
	format_string((char*)RCT2_ADDRESS_COMMON_STRING_FORMAT_BUFFER, STR_LOAD_GAME_DIALOG_TITLE, 0);
	strcpy((char*)0x0141EF68, (char*)RCT2_ADDRESS_SAVED_GAMES_PATH);
	format_string((char*)0x0141EE68, STR_RCT2_SAVED_GAME, 0);
	pause_sounds();
	result = osinterface_open_common_file_dialog(1, (char*)RCT2_ADDRESS_COMMON_STRING_FORMAT_BUFFER, (char*)0x0141EF68, "*.SV6", (char*)0x0141EE68);
	unpause_sounds();
	// window_proc
	return result;
}

/**
 * 
 *  rct2: 0x0066DC0F
 */
static void load_landscape()
{
	if (open_landscape_file_dialog() == 0) {
		gfx_invalidate_screen();
	} else {
		// Set default filename
		char *esi = (char*)0x0141EF67;
		while (1) {
			esi++;
			if (*esi == '.')
				break;
			if (*esi != 0)
				continue;
			strcpy(esi, ".SC6");
			break;
		}
		strcpy((char*)RCT2_ADDRESS_SAVED_GAMES_PATH_2, (char*)0x0141EF68);

		RCT2_CALLPROC_EBPSAFE(0x006758C0); // landscape_load
		if (1) {
			gfx_invalidate_screen();
			rct2_endupdate();
		} else {
			RCT2_GLOBAL(0x009DEA66, uint16) = 0;
			rct2_endupdate();
		}
	}
}

/**
 * 
 *  rct2: 0x00675E1B
 */
int game_load_save()
{
	rct_window *mainWindow;
	FILE *file;
	char *path;
	int i, j;

	path = (char*)0x0141EF68;
	file = fopen(path, "rb");
	if (file == NULL) {
		RCT2_GLOBAL(0x009AC31B, uint8) = 255;
		RCT2_GLOBAL(RCT2_ADDRESS_GAME_COMMAND_ERROR_STRING_ID, uint16) = STR_FILE_CONTAINS_INVALID_DATA;
		return 0;
	}

	if (!sawyercoding_validate_checksum(file)) {
		fclose(file);
		RCT2_GLOBAL(0x009AC31B, uint8) = 255;
		RCT2_GLOBAL(RCT2_ADDRESS_GAME_COMMAND_ERROR_STRING_ID, uint16) = STR_FILE_CONTAINS_INVALID_DATA;
		return 0;
	}

	rct_s6_header *s6Header = (rct_s6_header*)0x009E34E4;
	rct_s6_info *s6Info = (rct_s6_info*)0x0141F570;

	// Read first chunk
	sawyercoding_read_chunk(file, (uint8*)s6Header);
	if (s6Header->type == S6_TYPE_SAVEDGAME) {
		// Read packed objects
		if (s6Header->num_packed_objects > 0) {
			j = 0;
			for (i = 0; i < s6Header->num_packed_objects; i++)
				j += object_load_packed();
			if (j > 0)
				object_list_load();
		}
	}

	object_read_and_load_entries(file);

	// Read flags (16 bytes)
	sawyercoding_read_chunk(file, (uint8*)RCT2_ADDRESS_CURRENT_MONTH_YEAR);

	// Read map elements
	memset((void*)RCT2_ADDRESS_MAP_ELEMENTS, 0, MAX_MAP_ELEMENTS * sizeof(rct_map_element));
	sawyercoding_read_chunk(file, (uint8*)RCT2_ADDRESS_MAP_ELEMENTS);

	// Read game data, including sprites
	sawyercoding_read_chunk(file, (uint8*)0x010E63B8);

	fclose(file);

	// Check expansion pack
	// RCT2_CALLPROC_EBPSAFE(0x006757E6);

	// The rest is the same as in scenario load and play
	RCT2_CALLPROC_EBPSAFE(0x006A9FC0);
	map_update_tile_pointers();
	reset_0x69EBE4();// RCT2_CALLPROC_EBPSAFE(0x0069EBE4);
	RCT2_GLOBAL(RCT2_ADDRESS_SCREEN_FLAGS, uint8) = SCREEN_FLAGS_PLAYING;
	viewport_init_all();
	game_create_windows();
	mainWindow = window_get_main();

	mainWindow->viewport_target_sprite = -1;
	mainWindow->saved_view_x = RCT2_GLOBAL(RCT2_ADDRESS_SAVED_VIEW_X, sint16);
	mainWindow->saved_view_y = RCT2_GLOBAL(RCT2_ADDRESS_SAVED_VIEW_Y, sint16);
	uint8 _cl = (RCT2_GLOBAL(0x0138869E, sint16) & 0xFF) - mainWindow->viewport->zoom;
	mainWindow->viewport->zoom = RCT2_GLOBAL(0x0138869E, sint16) & 0xFF;
	*((char*)(&RCT2_GLOBAL(RCT2_ADDRESS_CURRENT_ROTATION, sint32))) = RCT2_GLOBAL(0x0138869E, sint16) >> 8;
	if (_cl != 0) {
		if (_cl < 0) {
			_cl = -_cl;
			mainWindow->viewport->view_width >>= _cl;
			mainWindow->viewport->view_height >>= _cl;
		} else {
			mainWindow->viewport->view_width <<= _cl;
			mainWindow->viewport->view_height <<= _cl;
		}
	}
	mainWindow->saved_view_x -= mainWindow->viewport->view_width >> 1;
	mainWindow->saved_view_y -= mainWindow->viewport->view_height >> 1;
	window_invalidate(mainWindow);

	sub_0x0069E9A7(); 
	RCT2_CALLPROC_EBPSAFE(0x006DFEE4);
	window_new_ride_init_vars();
	RCT2_GLOBAL(0x009DEB7C, uint16) = 0;
	if (RCT2_GLOBAL(0x0013587C4, uint32) == 0)		// this check is not in scenario play
		sub_69E869();

	RCT2_CALLPROC_EBPSAFE(0x006837E3); // (palette related)
	gfx_invalidate_screen();
	return 1;
}

/*
 *
 * rct2: 0x0069E9A7
 */
void sub_0x0069E9A7(){
	//RCT2_CALLPROC_EBPSAFE(0x0069E9A7);
	//return;
	for (rct_sprite* spr = g_sprite_list; spr < (rct_sprite*)RCT2_ADDRESS_SPRITES_NEXT_INDEX; ++spr){
		if (spr->unknown.sprite_identifier != 0xFF){
			RCT2_CALLPROC_X(0x0069E9D3, spr->unknown.x, 0, spr->unknown.y, spr->unknown.z, (int)spr, 0, 0);
		}
	}
}

/**
 * 
 *  rct2: 0x0066DBB7
 */
static void load_game()
{
	if (open_load_game_dialog() == 0) {
		gfx_invalidate_screen();
	} else {
		// Set default filename
		char *esi = (char*)0x0141EF67;
		while (1) {
			esi++;
			if (*esi == '.')
				break;
			if (*esi != 0)
				continue;
			strcpy(esi, ".SV6");
			break;
		}
		strcpy((char*)RCT2_ADDRESS_SAVED_GAMES_PATH_2, (char*)0x0141EF68);

		if (game_load_save()) {
			gfx_invalidate_screen();
			rct2_endupdate();
		} else {
			RCT2_GLOBAL(0x009DEA66, uint16) = 0;
			rct2_endupdate();
		}
	}
}

char save_game()
{
	int eax, ebx, ecx, edx, esi, edi, ebp;
	RCT2_CALLFUNC_X(0x006750E9, &eax, &ebx, &ecx, &edx, &esi, &edi, &ebp);
	if (eax == 0) {
		// user pressed "cancel"
		gfx_invalidate_screen();
		return 0;
	}
	
	char *src = (char*)0x0141EF67;
	do {
		src++;
	} while (*src != '.' && *src != '\0');
	strcpy(src, ".SV6");
	strcpy((char*) RCT2_ADDRESS_SAVED_GAMES_PATH_2, (char*) 0x0141EF68);
	
	eax = 0;
	if (RCT2_GLOBAL(RCT2_ADDRESS_CONFIG_FLAGS, uint8) & 8)
		eax |= 1;
	RCT2_CALLPROC_X(0x006754F5, eax, 0, 0, 0, 0, 0, 0);
	// check success?

	game_do_command(0, 1047, 0, -1, GAME_COMMAND_0, 0, 0);
	gfx_invalidate_screen();
	
	return 1;
}

/**
 * 
 *  rct2: 0x006E3879
 */
void rct2_exit()
{
	RCT2_CALLPROC_EBPSAFE(0x006E3879);
	//Post quit message does not work in 0x6e3879 as its windows only.
}

/**
 * 
 *  rct2: 0x0066DB79
 */
void game_load_or_quit_no_save_prompt()
{
	if (RCT2_GLOBAL(RCT2_ADDRESS_SAVE_PROMPT_MODE, uint16) < 1) {
		game_do_command(0, 1, 0, 1, GAME_COMMAND_LOAD_OR_QUIT, 0, 0);
		tool_cancel();
		if (RCT2_GLOBAL(RCT2_ADDRESS_SCREEN_FLAGS, uint8) & 2)
			load_landscape();
		else
			load_game();
	} else if (RCT2_GLOBAL(RCT2_ADDRESS_SAVE_PROMPT_MODE, uint16) == 1) {
		game_do_command(0, 1, 0, 1, GAME_COMMAND_LOAD_OR_QUIT, 0, 0);
		if (RCT2_GLOBAL(0x009DE518, uint32) & (1 << 5)) {
			RCT2_CALLPROC_EBPSAFE(0x0040705E);
			RCT2_GLOBAL(0x009DE518, uint32) &= ~(1 << 5);
		}
		title_load();
		rct2_endupdate();
	} else {
		rct2_exit();
	}
}

#pragma region Game command function table

static uint32 game_do_command_table[58] = {
	0x006B2FC5,
	0x0066397F,
	(uint32)game_pause_toggle,
	0x006C511D,
	0x006C5B69,
	(uint32)game_load_or_quit,
	0x006B3F0F,
	0x006B49D9,
	0x006B4EA6,
	0x006B52D4,
	0x006B578B, // 10
	0x006B5559,
	0x006660A8,
	0x0066640B,
	0x006E0E01,
	0x006E08F4,
	0x006E650F,
	0x006A61DE,
	0x006A68AE,
	0x006A67C0,
	0x00663CCD, // 20
	0x006B53E9,
	0x00698D6C,
	0x0068C542,
	0x0068C6D1,
	0x0068BC01,
	0x006E66A0,
	0x006E6878,
	0x006C5AE9,
	0, // use new_game_command_table, original: 0x006BEFA1, 29
	0x006C09D1, // 30
	0x006C0B83,
	0x006C0BB5,
	0x00669C6D,
	0x00669D4A,
	0x006649BD,
	0x006666E7,
	0x00666A63,
	0x006CD8CE,
	(uint32)game_command_set_park_entrance_fee,
	(uint32)game_command_update_staff_colour, // 40
	0x006E519A,
	0x006E5597,
	0x006B893C,
	0x006B8E1B,
	0x0069DFB3,
	0x00684A7F,
	0x006D13FE,
	0x0069E73C,
	0x006CDEE4,
	0x006B9E6D, // 50
	0x006BA058,
	0x006E0F26,
	0x006E56B5,
	0x006B909A,
	0x006BA16A,
	0x006648E3,
	0x0068DF91
};

void game_command_emptysub(int* eax, int* ebx, int* ecx, int* edx, int* esi, int* edi, int* ebp) {}

static GAME_COMMAND_POINTER* new_game_command_table[58] = {
	game_command_emptysub,
	game_command_emptysub,
	game_command_emptysub,
	game_command_emptysub,
	game_command_emptysub,
	game_command_emptysub,
	game_command_emptysub,
	game_command_emptysub,
	game_command_emptysub,
	game_command_emptysub,
	game_command_emptysub, // 10
	game_command_emptysub,
	game_command_emptysub,
	game_command_emptysub,
	game_command_emptysub,
	game_command_emptysub,
	game_command_emptysub,
	game_command_emptysub,
	game_command_emptysub,
	game_command_emptysub,
	game_command_emptysub, // 20
	game_command_emptysub,
	game_command_emptysub,
	game_command_emptysub,
	game_command_emptysub,
	game_command_emptysub,
	game_command_emptysub,
	game_command_emptysub,
	game_command_emptysub,
	game_command_hire_new_staff_member, //game_command_emptysub,
	game_command_emptysub, // 30
	game_command_emptysub,
	game_command_emptysub,
	game_command_emptysub,
	game_command_emptysub,
	game_command_emptysub,
	game_command_emptysub,
	game_command_emptysub,
	game_command_emptysub,
	game_command_emptysub,
	game_command_emptysub, // 40
	game_command_emptysub,
	game_command_emptysub,
	game_command_emptysub,
	game_command_emptysub,
	game_command_emptysub,
	game_command_emptysub,
	game_command_emptysub,
	game_command_emptysub,
	game_command_emptysub,
	game_command_emptysub, // 50
	game_command_emptysub,
	game_command_emptysub,
	game_command_emptysub,
	game_command_emptysub,
	game_command_emptysub,
	game_command_emptysub,
	game_command_emptysub
};

#pragma endregion<|MERGE_RESOLUTION|>--- conflicted
+++ resolved
@@ -189,1551 +189,6 @@
 			// Loop ended, draw rain for original_w
 			call_draw_rain_func(original_w, left, right, top, bottom, draw_rain_func);
 			return;
-<<<<<<< HEAD
-		}
-
-		if (right <= w->x || bottom <= w->y) {
-			continue;
-		}
-
-		if (RCT_WINDOW_RIGHT(w) <= left || RCT_WINDOW_BOTTOM(w) <= top) {
-			continue;
-		}
-
-		if (left >= w->x) {
-			break;
-		}
-
-		draw_rain_window(original_w, left, w->x, top, bottom, draw_rain_func);
-
-		left = w->x;
-		draw_rain_window(original_w, left, right, top, bottom, draw_rain_func);
-		return;
-	}
-
-	sint16 w_right = RCT_WINDOW_RIGHT(w);
-	if (right > w_right) {
-		draw_rain_window(original_w, left, w_right, top, bottom, draw_rain_func);
-
-		left = w_right;
-		draw_rain_window(original_w, left, right, top, bottom, draw_rain_func); 
-		return;
-	}
-
-	if (top < w->y) {
-		draw_rain_window(original_w, left, right, top, w->y, draw_rain_func);
-
-		top = w->y;
-		draw_rain_window(original_w, left, right, top, bottom, draw_rain_func); 
-		return;
-	}
-
-	sint16 w_bottom = RCT_WINDOW_BOTTOM(w);
-	if (bottom > w_bottom) {
-		draw_rain_window(original_w, left, right, top, w_bottom, draw_rain_func);
-
-		top = w_bottom;
-		draw_rain_window(original_w, left, right, top, bottom, draw_rain_func); 
-		return;
-	}
-}
-
-/**
-*
-*  rct2: 0x00684266
-*/
-void draw_rain_animation(uint32 draw_rain_func)
-{
-	rct_drawpixelinfo *screenDPI = RCT2_ADDRESS(RCT2_ADDRESS_SCREEN_DPI, rct_drawpixelinfo);
-	short left = screenDPI->x;
-	short right = left + screenDPI->width;
-	short top = screenDPI->y;
-	short bottom = top + screenDPI->height;
-
-	rct_window* newWindow = (RCT2_GLOBAL(RCT2_ADDRESS_NEW_WINDOW_PTR, rct_window*));
-
-	for (rct_window* w = g_window_list; w < newWindow; w++) {
-		draw_rain_window(w, left, right, top, bottom, draw_rain_func);
-	}
-}
-
-/**
- * 
- *  rct2: 0x00684218
- */
-void update_rain_animation()
-{
-	if (RCT2_GLOBAL(0x009ABDF2, uint8) == 0)
-		return;
-
-	// Draw picked-up peep
-	if (RCT2_GLOBAL(RCT2_ADDRESS_PICKEDUP_PEEP_SPRITE, uint32) != 0xFFFFFFFF) {
-		gfx_draw_sprite(
-			(rct_drawpixelinfo*)RCT2_ADDRESS_SCREEN_DPI,
-			RCT2_GLOBAL(RCT2_ADDRESS_PICKEDUP_PEEP_SPRITE, uint32),
-			RCT2_GLOBAL(RCT2_ADDRESS_PICKEDUP_PEEP_X, sint16),
-			RCT2_GLOBAL(RCT2_ADDRESS_PICKEDUP_PEEP_Y, sint16), 0
-		);
-	}
-
-	// Get rain draw function and draw rain
-	uint32 draw_rain_func = RCT2_GLOBAL(RCT2_ADDRESS_CURRENT_RAIN_LEVEL, uint8);
-	if (draw_rain_func > 0 && !(RCT2_GLOBAL(0x009DEA6F, uint8) & 1))
-		draw_rain_animation(draw_rain_func);
-}
-
-void game_update()
-{
-	int eax, tmp;
-
-	// Handles picked-up peep and rain redraw
-	RCT2_CALLPROC_EBPSAFE(0x006843DC);
-
-	// 0x006E3AEC // screen_game_process_mouse_input();
-	// RCT2_CALLPROC_EBPSAFE(0x006E3AEC); // screen_game_process_keyboard_input();
-	screenshot_check();
-	game_handle_keyboard_input();
-
-	// do game logic
-	eax = RCT2_GLOBAL(0x009DE588, uint16) / 31;
-	if (eax == 0)
-		eax = 1;
-	if (eax > 4)
-		eax = 4;
-
-	if (_gameSpeed > 1)
-		eax = 1 << (_gameSpeed - 1);
-
-	if (RCT2_GLOBAL(0x009DEA6E, uint8) == 0) {
-		for (; eax > 0; eax--) {
-			game_logic_update();
-			RCT2_CALLPROC_EBPSAFE(0x006BD0F8); // play title screen music
-
-			/*
-			if (rctmem->dword_009E2D74 == 1) {
-			rctmem->dword_009E2D74 = 0;
-			break;
-			} else {
-			if (rctmem->input_state != INPUT_STATE_WIDGET_RESET && rctmem->input_state != INPUT_STATE_WIDGET_NORMAL)
-			break;
-
-			tmp = rctmem->dword_009DE518 & 0x80;
-			rctmem->dword_009DE518 &= ~0x80;
-			if (tmp)
-			break;
-			}
-			*/
-		}
-	}
-
-
-	RCT2_GLOBAL(0x009DE518, uint32) &= ~0x80;
-	RCT2_GLOBAL(0x009AC861, uint16) &= ~0x8000;
-	RCT2_GLOBAL(0x009AC861, uint16) &= ~0x02;
-	tmp = RCT2_GLOBAL(0x009AC861, uint16) & 0x01;
-	RCT2_GLOBAL(0x009AC861, uint16) &= ~0x01;
-	if (!tmp)
-		RCT2_GLOBAL(0x009AC861, uint16) |= 0x02;
-	RCT2_GLOBAL(0x009AC861, uint16) &= ~0x08;
-	tmp = RCT2_GLOBAL(0x009AC861, uint16) & 0x04;
-	RCT2_GLOBAL(0x009AC861, uint16) &= ~0x04;
-	if (!tmp)
-		RCT2_GLOBAL(0x009AC861, uint16) |= 0x04;
-
-	RCT2_CALLPROC_EBPSAFE(0x006EE77A);
-
-	window_update_all();
-
-	RCT2_GLOBAL(0x01388698, uint16)++;
-
-	// Input
-	RCT2_GLOBAL(0x0141F568, uint8) = RCT2_GLOBAL(0x0013CA740, uint8);
-	game_handle_input();
-
-	update_water_animation();
-	update_rain_animation();
-
-	if (RCT2_GLOBAL(0x009AAC73, uint8) != 255) {
-		RCT2_GLOBAL(0x009AAC73, uint8)++;
-		if (RCT2_GLOBAL(0x009AAC73, uint8) == 255)
-			config_save();
-	}
-}
-
-void game_logic_update()
-{
-	short stringId, _dx;
-
-	RCT2_GLOBAL(RCT2_ADDRESS_CURRENT_TICKS, sint32)++;
-	RCT2_GLOBAL(0x00F663AC, sint32)++;
-	RCT2_GLOBAL(0x009DEA66, sint16)++;
-	if (RCT2_GLOBAL(0x009DEA66, sint16) == 0)
-		RCT2_GLOBAL(0x009DEA66, sint16)--;
-
-	sub_68B089();
-	scenario_update();
-	climate_update();
-	RCT2_CALLPROC_EBPSAFE(0x006646E1);
-	RCT2_CALLPROC_EBPSAFE(0x006A876D);
-	peep_update_all();
-	vehicle_update_all();
-	RCT2_CALLPROC_EBPSAFE(0x00672AA4);	// update text effects
-	RCT2_CALLPROC_EBPSAFE(0x006ABE4C);	// update rides
-	park_update();
-	RCT2_CALLPROC_EBPSAFE(0x00684C7A);
-	RCT2_CALLPROC_EBPSAFE(0x006B5A2A);
-	RCT2_CALLPROC_EBPSAFE(0x006B6456);	// update ride measurements
-	RCT2_CALLPROC_EBPSAFE(0x0068AFAD);
-	RCT2_CALLPROC_EBPSAFE(0x006BBC6B);	// vehicle and scream sounds
-	peep_update_crowd_noise();
-	climate_update_sound();
-	news_item_update_current();
-	RCT2_CALLPROC_EBPSAFE(0x0067009A);	// scenario editor opening of windows for a phase
-
-	// Update windows
-	window_dispatch_update_all();
-
-	if (RCT2_GLOBAL(0x009AC31B, uint8) != 0) {
-		stringId = STR_UNABLE_TO_LOAD_FILE;
-		_dx = RCT2_GLOBAL(0x009AC31C, uint16);
-		if (RCT2_GLOBAL(0x009AC31B, uint8) != 254) {
-			stringId = RCT2_GLOBAL(0x009AC31C, uint16);
-			_dx = 0xFFFF;
-		}
-		RCT2_GLOBAL(0x009AC31B, uint8) = 0;
-
-		window_error_open(stringId, _dx);
-	}
-}
-
-static void game_handle_input_mouse();
-static void game_get_next_input(int *x, int *y, int *state);
-
-/**
- * 
- *  rct2: 0x006EA627
- */
-void game_handle_input()
-{
-	rct_window *w;
-
-	if (RCT2_GLOBAL(0x009DEA64, uint16) & 2) {
-		RCT2_GLOBAL(0x009DEA64, uint16) &= ~2;
-		game_do_command(0, 1, 0, 0, GAME_COMMAND_LOAD_OR_QUIT, 2, 0); 
-	}
-
-	if (RCT2_GLOBAL(0x009ABDF2, uint8) != 0) {
-		for (w = g_window_list; w < RCT2_GLOBAL(RCT2_ADDRESS_NEW_WINDOW_PTR, rct_window*); w++)
-			RCT2_CALLPROC_X(w->event_handlers[WE_UNKNOWN_07], 0, 0, 0, 0, (int)w, 0, 0);
-
-		RCT2_CALLPROC_EBPSAFE(0x006EA73F);
-		RCT2_CALLPROC_EBPSAFE(0x006E8346); // update_cursor_position
-
-		{
-			// int eax, ebx, ecx, edx, esi, edi, ebp;
-			int eax, ebx, ecx;
-
-			for (;;) {
-				game_get_next_input(&eax, &ebx, &ecx);
-				if (ecx == 0)
-					break;
-
-				game_handle_input_mouse(eax, ebx, ecx & 0xFF);
-				// RCT2_CALLPROC_X(0x006E8655, eax, ebx, ecx, 0, 0, 0, 0); // window_process_mouse_input
-			}
-
-			if (RCT2_GLOBAL(0x009DE518, uint32) & (1 << 5)) {
-				game_handle_input_mouse(eax, ebx, ecx);
-				// RCT2_CALLPROC_X(0x006E8655, eax, ebx, 0, 0, 0, 0, 0); // window_process_mouse_input
-			} else if (eax != 0x80000000) {
-				eax = clamp(0, eax, RCT2_GLOBAL(RCT2_ADDRESS_SCREEN_WIDTH, sint16) - 1);
-				ebx = clamp(0, ebx, RCT2_GLOBAL(RCT2_ADDRESS_SCREEN_HEIGHT, sint16) - 1);
-
-				game_handle_input_mouse(eax, ebx, ecx);
-				// RCT2_CALLPROC_X(0x006E8655, eax, ebx, 0, 0, 0, 0, 0); // window_process_mouse_input
-				process_mouse_over(eax, ebx);
-				//RCT2_CALLPROC_X(0x006ED833, eax, ebx, 0, 0, 0, 0, 0);
-				sub_0x6ED801(eax, ebx);
-				//RCT2_CALLPROC_EBPSAFE(0x006ED801);
-			}
-		}
-	}
-
-	for (w = g_window_list; w < RCT2_GLOBAL(RCT2_ADDRESS_NEW_WINDOW_PTR, rct_window*); w++)
-		RCT2_CALLPROC_X(w->event_handlers[WE_UNKNOWN_08], 0, 0, 0, 0,(int) w, 0, 0);
-}
-
-/**
- * 
- *  rct2: 0x006E83C7
- */
-static void game_get_next_input(int *x, int *y, int *state)
-{
-	int eax, ebx, ecx, edx, esi, edi, ebp;
-	RCT2_CALLFUNC_X(0x00407074, &eax, &ebx, &ecx, &edx, &esi, &edi, &ebp);
-	if (eax == 0) {
-		*x = gCursorState.x;
-		*y = gCursorState.y;
-		*state = 0;
-		return;
-	}
-
-	*x = RCT2_GLOBAL(eax + 0, sint32);
-	*y = RCT2_GLOBAL(eax + 4, sint32);
-	*state = RCT2_GLOBAL(eax + 8, sint32);
-
-	//int eax, ebx, ecx, edx, esi, edi, ebp;
-	//RCT2_CALLFUNC_X(0x006E83C7, &eax, &ebx, &ecx, &edx, &esi, &edi, &ebp);
-	//*x = eax & 0xFFFF;
-	//*y = ebx & 0xFFFF;
-	//*state = ecx & 0xFF;
-	//return;
-
-	//int on_tutorial = RCT2_GLOBAL(RCT2_ADDRESS_ON_TUTORIAL, uint8);
-	//if (RCT2_GLOBAL(0x009DE518, uint32) & (1 << 5)) {
-	//	if (on_tutorial == 1) {
-
-	//	} else {
-	//		RCT2_CALLPROC_EBPSAFE(0x00407074);
-	//	}
-	//	if (on_tutorial == 2) {
-
-	//	}
-
-	//} else {
-
-	//}
-}
-
-#include <windows.h>
-POINT _dragPosition;
-
-static void input_mouseover(int x, int y, rct_window *w, int widgetIndex);
-static void input_mouseover_widget_check(rct_windowclass windowClass, rct_windownumber windowNumber, int widgetIndex);
-static void input_mouseover_widget_flatbutton_invalidate();
-static void input_leftmousedown(int x, int y, rct_window *w, int widgetIndex);
-
-/** 
- *  rct2: 0x006E876D
- *
- */
-void invalidate_scroll(){
-	int window_no = RCT2_GLOBAL(RCT2_ADDRESS_CURSOR_DOWN_WINDOWNUMBER, uint16);
-	int window_cls = RCT2_GLOBAL(RCT2_ADDRESS_CURSOR_DOWN_WINDOWCLASS, uint8);
-
-	rct_window* wind = window_find_by_id(window_cls, window_no);
-	if (wind == NULL) return;
-
-	int scroll_id = RCT2_GLOBAL(RCT2_ADDRESS_CURRENT_SCROLL_ID, uint32);
-	//Reset to basic scroll
-	wind->scrolls[scroll_id / sizeof(rct_scroll)].flags &= 0xFF11;
-
-	window_invalidate_by_id(RCT2_GLOBAL(RCT2_ADDRESS_CURSOR_DOWN_WINDOWCLASS, uint8), RCT2_GLOBAL(RCT2_ADDRESS_CURSOR_DOWN_WINDOWNUMBER, uint16));
-}
-
-/**
- * 
- *  rct2: 0x006E8655
- */
-static void game_handle_input_mouse(int x, int y, int state)
-{
-	rct_window *w;
-	rct_widget *widget;
-	int widgetIndex;
-
-	// Get window and widget under cursor position
-	w = window_find_from_point(x, y);
-	widgetIndex = w == NULL ? -1 : window_find_widget_from_point(w, x, y);
-	widget = widgetIndex == -1 ? 0 : &w->widgets[widgetIndex];
-
-	switch (RCT2_GLOBAL(RCT2_ADDRESS_INPUT_STATE, uint8)) {
-	case INPUT_STATE_RESET:
-		window_tooltip_reset(x, y);
-		// fall-through
-	case INPUT_STATE_NORMAL:
-		switch (state) {
-		case 0:
-			input_mouseover(x, y, w, widgetIndex);
-			break;
-		case 1:
-			input_leftmousedown(x, y, w, widgetIndex);
-			break;
-		case 3:
-			// Close tooltip
-			window_close_by_id(5, 0);
-			
-			if (w != NULL)
-				w = window_bring_to_front(w);
-			
-			if (widgetIndex == -1)
-				break;
-			
-			if (widget->type == WWT_VIEWPORT) {
-				if (RCT2_GLOBAL(RCT2_ADDRESS_SCREEN_FLAGS, uint8) & 9)
-					break;
-				w->flags &= ~(1 << 3);
-				RCT2_GLOBAL(RCT2_ADDRESS_INPUT_STATE, uint8) = INPUT_STATE_VIEWPORT_DRAG;
-				RCT2_GLOBAL(RCT2_ADDRESS_CURSOR_DRAG_LAST_X, sint16) = x;
-				RCT2_GLOBAL(RCT2_ADDRESS_CURSOR_DRAG_LAST_Y, sint16) = y;
-				RCT2_GLOBAL(RCT2_ADDRESS_CURSOR_DRAG_WINDOWCLASS, rct_windowclass) = w->classification;
-				RCT2_GLOBAL(RCT2_ADDRESS_CURSOR_DRAG_WINDOWNUMBER, rct_windownumber) = w->number;
-				RCT2_GLOBAL(0x009DE540, sint16) = 0;
-				// hide cursor
-				// RCT2_CALLPROC_X(0x00407045, 0, 0, 0, 0, 0, 0, 0);
-				// RCT2_GLOBAL(0x009DE518, uint32) |= (1 << 5);
-
-				GetCursorPos(&_dragPosition);
-				ShowCursor(FALSE);
-
-			} else if (widget->type == WWT_SCROLL) {
-
-			}
-
-			break;
-		}
-
-		break;
-	case INPUT_STATE_WIDGET_PRESSED:
-		RCT2_CALLPROC_X(0x006E8DA7, x, y, state, widgetIndex, (int)w, (int)widget, 0);
-		break;
-	case INPUT_STATE_DRAGGING:
-		// RCT2_CALLPROC_X(0x006E8C5C, x, y, state, widgetIndex, w, widget, 0);
-
-		w = window_find_by_id(RCT2_GLOBAL(RCT2_ADDRESS_CURSOR_DRAG_WINDOWCLASS, rct_windowclass), RCT2_GLOBAL(RCT2_ADDRESS_CURSOR_DRAG_WINDOWNUMBER, rct_windownumber));
-		if (w == NULL) {
-			RCT2_GLOBAL(RCT2_ADDRESS_INPUT_STATE, uint8) = INPUT_STATE_RESET;
-			break;
-		}
-
-		if (state == 0) {
-			y = clamp(29, y, RCT2_GLOBAL(RCT2_ADDRESS_SCREEN_HEIGHT, uint16) - 34);
-			window_move_position(
-				w,
-				x - RCT2_GLOBAL(RCT2_ADDRESS_CURSOR_DRAG_LAST_X, sint16),
-				y - RCT2_GLOBAL(RCT2_ADDRESS_CURSOR_DRAG_LAST_Y, sint16)
-			);
-			RCT2_GLOBAL(RCT2_ADDRESS_CURSOR_DRAG_LAST_X, sint16) = x;
-			RCT2_GLOBAL(RCT2_ADDRESS_CURSOR_DRAG_LAST_Y, sint16) = y;
-		} else if (state == 2) {
-			RCT2_GLOBAL(RCT2_ADDRESS_INPUT_STATE, uint8) = INPUT_STATE_NORMAL;
-			RCT2_GLOBAL(RCT2_ADDRESS_TOOLTIP_TIMEOUT, uint8) = 0;
-			RCT2_GLOBAL(RCT2_ADDRESS_TOOLTIP_WIDGET_INDEX, uint16) = RCT2_GLOBAL(RCT2_ADDRESS_CURSOR_DOWN_WIDGETINDEX, sint16);
-			RCT2_GLOBAL(RCT2_ADDRESS_TOOLTIP_WINDOW_CLASS, rct_windowclass) = RCT2_GLOBAL(RCT2_ADDRESS_CURSOR_DOWN_WINDOWCLASS, rct_windowclass);
-			RCT2_GLOBAL(RCT2_ADDRESS_TOOLTIP_WINDOW_NUMBER, rct_windownumber) = RCT2_GLOBAL(RCT2_ADDRESS_CURSOR_DOWN_WINDOWNUMBER, rct_windownumber);
-			y = clamp(29, y, RCT2_GLOBAL(RCT2_ADDRESS_SCREEN_HEIGHT, uint16) - 34);
-			window_move_position(
-				w,
-				x - RCT2_GLOBAL(RCT2_ADDRESS_CURSOR_DRAG_LAST_X, sint16),
-				y - RCT2_GLOBAL(RCT2_ADDRESS_CURSOR_DRAG_LAST_Y, sint16)
-			);
-			RCT2_GLOBAL(RCT2_ADDRESS_CURSOR_DRAG_LAST_X, sint16) = x;
-			RCT2_GLOBAL(RCT2_ADDRESS_CURSOR_DRAG_LAST_Y, sint16) = y;
-
-			RCT2_CALLPROC_X(w->event_handlers[WE_UNKNOWN_18], 0, 0, x, y, (int)w, 0, 0);
-		}
-		break;
-	case INPUT_STATE_VIEWPORT_DRAG:
-	{
-		int dx, dy;
-		
-		dx = x - RCT2_GLOBAL(RCT2_ADDRESS_CURSOR_DRAG_LAST_X, sint16);
-		dy = y - RCT2_GLOBAL(RCT2_ADDRESS_CURSOR_DRAG_LAST_Y, sint16);
-		w = window_find_by_id(RCT2_GLOBAL(RCT2_ADDRESS_CURSOR_DRAG_WINDOWCLASS, rct_windowclass), RCT2_GLOBAL(RCT2_ADDRESS_CURSOR_DRAG_WINDOWNUMBER, rct_windownumber));
-		if (state == 0) {
-			rct_viewport *viewport = w->viewport;
-			RCT2_GLOBAL(0x009DE540, sint16) += RCT2_GLOBAL(0x009DE588, sint16);
-			if (viewport == NULL) {
-				ShowCursor(TRUE);
-				RCT2_GLOBAL(RCT2_ADDRESS_INPUT_STATE, uint8) = INPUT_STATE_RESET;
-			} else if (dx != 0 || dy != 0) {
-				if (!(w->flags & (1 << 2))) {
-					RCT2_GLOBAL(0x009DE540, sint16) = 1000;
-					dx <<= viewport->zoom + 1;
-					dy <<= viewport->zoom + 1;
-					w->saved_view_x += dx;
-					w->saved_view_y += dy;
-				}
-			}
-		} else if (state == 4) {
-			ShowCursor(TRUE);
-			RCT2_GLOBAL(RCT2_ADDRESS_INPUT_STATE, uint8) = INPUT_STATE_RESET;
-			if (RCT2_GLOBAL(0x009DE540, sint16) < 500) {
-				// Right click
-				{
-					int eax, ebx, ecx, edx, esi, edi, ebp;
-					eax = RCT2_GLOBAL(RCT2_ADDRESS_CURSOR_DRAG_LAST_X, sint16);
-					ebx = RCT2_GLOBAL(RCT2_ADDRESS_CURSOR_DRAG_LAST_Y, sint16);
-					RCT2_CALLFUNC_X(0x006EDE88, &eax, &ebx, &ecx, &edx, &esi, &edi, &ebp);
-					switch (ebx & 0xFF) {
-					case 2:
-						if (*((uint8*)edx) == 0)
-							RCT2_CALLPROC_X(0x006B4857, eax, 0, ecx, 0, 0, 0, 0);
-						break;
-					case 3:
-						RCT2_CALLPROC_X(0x006CC056, eax, 0, ecx, edx, 0, 0, 0);
-						break;
-					case 5:
-						RCT2_CALLPROC_X(0x006E08D2, eax, 0, ecx, edx, 0, 0, 0);
-						break;
-					case 6:
-						RCT2_CALLPROC_X(0x006A614A, eax, 0, ecx, edx, 0, 0, 0);
-						break;
-					case 7:
-						RCT2_CALLPROC_X(0x006A61AB, eax, 0, ecx, edx, 0, 0, 0);
-						break;
-					case 8:
-						RCT2_CALLPROC_X(0x00666C0E, eax, 0, ecx, edx, 0, 0, 0);
-						break;
-					case 9:
-						RCT2_CALLPROC_X(0x006E57A9, eax, 0, ecx, edx, 0, 0, 0);
-						break;
-					case 10:
-						RCT2_CALLPROC_X(0x006B88DC, eax, 0, ecx, edx, 0, 0, 0);
-						break;
-					case 12:
-						RCT2_CALLPROC_X(0x006BA233, eax, 0, ecx, edx, 0, 0, 0);
-						break;
-					default:
-						break;
-					}
-				}
-			}
-		}
-
-		//
-		//
-		SetCursorPos(_dragPosition.x, _dragPosition.y);
-		// RCT2_CALLPROC_X(0x006E89C6, x - RCT2_GLOBAL(RCT2_ADDRESS_CURSOR_DRAG_LAST_X, sint16), y - RCT2_GLOBAL(RCT2_ADDRESS_CURSOR_DRAG_LAST_Y, sint16), state, widgetIndex, w, widget, 0);
-		break;
-	}
-	case INPUT_STATE_DROPDOWN_ACTIVE:
-		RCT2_CALLPROC_X(0x006E8DA7, x, y, state, widgetIndex, (int)w, (int)widget, 0);
-		break;
-	case INPUT_STATE_VIEWPORT_LEFT:
-		RCT2_CALLPROC_X(0x006E87B4, x, y, state, widgetIndex, (int)w, (int)widget, 0);
-		break;
-	case INPUT_STATE_SCROLL_LEFT://0x006E8676
-		//RCT2_CALLPROC_X(0x006E8676, x, y, state, widgetIndex, (int)w, (int)widget, 0);
-		if (state == 0){
-			if (widgetIndex != RCT2_GLOBAL(RCT2_ADDRESS_CURSOR_DOWN_WIDGETINDEX, uint32)){
-				invalidate_scroll();
-				return;
-			}
-			if (w->classification != RCT2_GLOBAL(RCT2_ADDRESS_CURSOR_DOWN_WINDOWCLASS, uint8)){
-				invalidate_scroll();
-				return;
-			}
-			if (w->number != RCT2_GLOBAL(RCT2_ADDRESS_CURSOR_DOWN_WINDOWNUMBER, uint16)){
-				invalidate_scroll();
-				return;
-			}
-
-			if (RCT2_GLOBAL(RCT2_ADDRESS_CURRENT_SCROLL_AREA, uint16) == SCROLL_PART_HSCROLLBAR_THUMB){
-				int temp_x = x;
-				x -= RCT2_GLOBAL(RCT2_ADDRESS_TOOLTIP_CURSOR_X, uint16);
-				RCT2_GLOBAL(RCT2_ADDRESS_TOOLTIP_CURSOR_X, uint16) = temp_x;
-				RCT2_CALLPROC_X(0x006E98F2, x, temp_x, state, w->number, (int)w, (int)widget, x);
-				return;
-			}
-
-			if (RCT2_GLOBAL(RCT2_ADDRESS_CURRENT_SCROLL_AREA, uint16) == SCROLL_PART_VSCROLLBAR_THUMB){
-				int temp_y = y;	
-				y -= RCT2_GLOBAL(RCT2_ADDRESS_TOOLTIP_CURSOR_Y, uint16);
-				RCT2_GLOBAL(RCT2_ADDRESS_TOOLTIP_CURSOR_Y, uint16) = temp_y;
-				RCT2_CALLPROC_X(0x006E99A9, temp_y, y, state, w->number, (int)w, (int)widget, y);
-				return;
-			}
-			int scroll_part, scroll_id;
-			widget_scroll_get_part(w, widget, x, y, &x, &y, &scroll_part, &scroll_id);
-
-			if (scroll_part != RCT2_GLOBAL(RCT2_ADDRESS_CURRENT_SCROLL_AREA, uint16)){
-				invalidate_scroll();
-				return;
-			}
-
-			switch (scroll_part){
-			case SCROLL_PART_VIEW:
-				RCT2_CALLPROC_X(w->event_handlers[WE_TOOL_DRAG], w->number / 18, y, x, y, (int)w, (int)widget, (int)w->event_handlers);
-				break;
-			case SCROLL_PART_HSCROLLBAR_LEFT:
-				RCT2_CALLPROC_X(0x006E9A60, x, y, scroll_part, w->number, (int)w, (int)widget, 0);
-				break;
-			case SCROLL_PART_HSCROLLBAR_RIGHT:
-				RCT2_CALLPROC_X(0x006E9ABF, x, y, scroll_part, w->number, (int)w, (int)widget, 0);
-				break;
-			case SCROLL_PART_HSCROLLBAR_LEFT_TROUGH:
-			case SCROLL_PART_HSCROLLBAR_RIGHT_TROUGH:
-				return;
-				break;
-			case SCROLL_PART_HSCROLLBAR_THUMB:
-			case SCROLL_PART_VSCROLLBAR_TOP:
-				RCT2_CALLPROC_X(0x006E9C37, x, y, scroll_part, w->number, (int)w, (int)widget, 0);
-				break;
-			case SCROLL_PART_VSCROLLBAR_BOTTOM:
-				RCT2_CALLPROC_X(0x006E9C96, x, y, scroll_part, w->number, (int)w, (int)widget, 0);
-				break;
-			case SCROLL_PART_VSCROLLBAR_TOP_TROUGH:
-			case SCROLL_PART_VSCROLLBAR_BOTTOM_TROUGH:
-				return;
-				break;
-			default:
-				return;
-			}
-		}else if (state==2){
-			RCT2_GLOBAL(RCT2_ADDRESS_INPUT_STATE, uint8) = INPUT_STATE_RESET;
-			invalidate_scroll();
-			return;
-		}
-		break;
-	case INPUT_STATE_RESIZING:
-		// RCT2_CALLPROC_X(0x006E8B46, x, y, state, widgetIndex, w, widget, 0);
-
-		w = window_find_by_id(RCT2_GLOBAL(RCT2_ADDRESS_CURSOR_DRAG_WINDOWCLASS, rct_windowclass), RCT2_GLOBAL(RCT2_ADDRESS_CURSOR_DRAG_WINDOWNUMBER, rct_windownumber));
-		if (w == NULL) {
-			RCT2_GLOBAL(RCT2_ADDRESS_INPUT_STATE, uint8) = INPUT_STATE_RESET;
-			break;
-		}
-
-		if (state != 0 && state != 2)
-			break;
-		if (state == 2) {
-			RCT2_GLOBAL(RCT2_ADDRESS_INPUT_STATE, uint8) = INPUT_STATE_NORMAL;
-			RCT2_GLOBAL(RCT2_ADDRESS_TOOLTIP_TIMEOUT, uint8) = 0;
-			RCT2_GLOBAL(RCT2_ADDRESS_TOOLTIP_WIDGET_INDEX, uint16) = RCT2_GLOBAL(RCT2_ADDRESS_CURSOR_DOWN_WIDGETINDEX, sint16);
-			RCT2_GLOBAL(RCT2_ADDRESS_TOOLTIP_WINDOW_CLASS, rct_windowclass) = RCT2_GLOBAL(RCT2_ADDRESS_CURSOR_DOWN_WINDOWCLASS, rct_windowclass);
-			RCT2_GLOBAL(RCT2_ADDRESS_TOOLTIP_WINDOW_NUMBER, rct_windownumber) = RCT2_GLOBAL(RCT2_ADDRESS_CURSOR_DOWN_WINDOWNUMBER, rct_windownumber);
-		}
-
-		if (y < RCT2_GLOBAL(RCT2_ADDRESS_SCREEN_HEIGHT, uint16) - 2) {
-			window_resize(
-				w,
-				x - RCT2_GLOBAL(RCT2_ADDRESS_CURSOR_DRAG_LAST_X, sint16),
-				y - RCT2_GLOBAL(RCT2_ADDRESS_CURSOR_DRAG_LAST_Y, sint16)
-			);
-		}
-		RCT2_GLOBAL(RCT2_ADDRESS_CURSOR_DRAG_LAST_X, sint16) = x;
-		RCT2_GLOBAL(RCT2_ADDRESS_CURSOR_DRAG_LAST_Y, sint16) = y;
-		break;
-	case 9:
-		RCT2_CALLPROC_X(0x006E8ACB, x, y, state, widgetIndex, (int)w, (int)widget, 0);
-		break;
-	}
-}
-
-/**
- * 
- *  rct2: 0x006E9253
- */
-static void input_mouseover(int x, int y, rct_window *w, int widgetIndex)
-{
-	// RCT2_CALLPROC_X(0x006E9253, x, y, state, widgetIndex, w, widget, 0);
-
-	rct_windowclass windowClass = 255;
-	rct_windownumber windowNumber = 0;
-	rct_widget *widget;
-
-	if (w != NULL) {
-		windowClass = w->classification;
-		windowNumber = w->number;
-		widget = &w->widgets[widgetIndex];
-	}
-
-	input_mouseover_widget_check(windowClass, windowNumber, widgetIndex);
-
-	if (w != NULL && widgetIndex != -1 && widget->type == WWT_SCROLL)
-	{
-		int eax, ebx, ecx, edx;
-		widget_scroll_get_part(w, widget, x, y, &eax, &ebx, &ecx, &edx);
-		
-		if (ecx < 0)
-			goto showTooltip;
-		if (ecx == 0) {
-			RCT2_CALLPROC_X(w->event_handlers[WE_SCROLL_MOUSEOVER], edx, 0, eax, ebx, (int)w, 0, 0);
-			goto showTooltip;
-		} else {
-
-		}
-	} else {
-		showTooltip:
-		if (RCT2_GLOBAL(RCT2_ADDRESS_TOOLTIP_WINDOW_CLASS, rct_windowclass) == 255) {
-			if (RCT2_GLOBAL(RCT2_ADDRESS_TOOLTIP_NOT_SHOWN_TICKS, uint16) < 500 ||
-				(RCT2_GLOBAL(RCT2_ADDRESS_TOOLTIP_CURSOR_X, sint16) == x &&
-				RCT2_GLOBAL(RCT2_ADDRESS_TOOLTIP_CURSOR_Y, sint16) == y)
-			) {
-				RCT2_GLOBAL(RCT2_ADDRESS_TOOLTIP_TIMEOUT, uint16) = RCT2_GLOBAL(0x009DE588, uint16);
-
-				int bp = 2000;
-				if (RCT2_GLOBAL(RCT2_ADDRESS_TOOLTIP_NOT_SHOWN_TICKS, uint16) <= 1000)
-					bp = 0;
-				if (bp > RCT2_GLOBAL(RCT2_ADDRESS_TOOLTIP_TIMEOUT, uint16))
-					return;
-
-				window_tooltip_open(w, widgetIndex, x, y);
-				// RCT2_CALLPROC_X(0x006EA10D, x, y, 0, widgetIndex, w, widget, 0); // window_tooltip_open();
-			}
-		} else {
-			if (RCT2_GLOBAL(RCT2_ADDRESS_TOOLTIP_WINDOW_CLASS, rct_windowclass) != w->classification ||
-				RCT2_GLOBAL(RCT2_ADDRESS_TOOLTIP_WINDOW_NUMBER, rct_windownumber) != w->number ||
-				RCT2_GLOBAL(RCT2_ADDRESS_TOOLTIP_WIDGET_INDEX, uint16) != widgetIndex
-			) {
-				window_tooltip_close();
-			}
-			RCT2_GLOBAL(RCT2_ADDRESS_TOOLTIP_TIMEOUT, uint16) += RCT2_GLOBAL(0x009DE588, uint16);
-			if (RCT2_GLOBAL(RCT2_ADDRESS_TOOLTIP_TIMEOUT, uint16) < 8000)
-				return;
-			window_close_by_id(WC_TOOLTIP, 0);
-		}
-	}
-
-	RCT2_GLOBAL(RCT2_ADDRESS_TOOLTIP_TIMEOUT, uint16) = 0;
-	RCT2_GLOBAL(RCT2_ADDRESS_TOOLTIP_CURSOR_X, sint16) = x;
-	RCT2_GLOBAL(RCT2_ADDRESS_TOOLTIP_CURSOR_Y, sint16) = y;
-}
-
-/**
- * 
- *  rct2: 0x006E9269
- */
-static void input_mouseover_widget_check(rct_windowclass windowClass, rct_windownumber windowNumber, int widgetIndex)
-{
-	if (widgetIndex == -1) return; //Prevents invalid widgets being clicked source of bug is elsewhere
-	// Check if widget cursor was over has changed
-	if (windowClass != RCT2_GLOBAL(RCT2_ADDRESS_CURSOR_OVER_WINDOWCLASS, rct_windowclass) ||
-		windowNumber != RCT2_GLOBAL(RCT2_ADDRESS_CURSOR_OVER_WINDOWNUMBER, rct_windownumber) ||
-		widgetIndex != RCT2_GLOBAL(RCT2_ADDRESS_CURSOR_OVER_WIDGETINDEX, rct_windownumber)
-	) {
-		// Invalidate last widget cursor was on if widget is a flat button
-		input_mouseover_widget_flatbutton_invalidate();
-
-		// Set new cursor over widget
-		RCT2_GLOBAL(RCT2_ADDRESS_CURSOR_OVER_WINDOWCLASS, rct_windowclass) = windowClass;
-		RCT2_GLOBAL(RCT2_ADDRESS_CURSOR_OVER_WINDOWNUMBER, rct_windownumber) = windowNumber;
-		RCT2_GLOBAL(RCT2_ADDRESS_CURSOR_OVER_WIDGETINDEX, uint16) = widgetIndex;
-
-		// Invalidate new widget cursor is on if widget is a flat button
-		if (windowClass != 255)
-			input_mouseover_widget_flatbutton_invalidate();
-	}
-}
-
-static void input_mouseover_widget_flatbutton_invalidate()
-{
-	rct_window *w = window_find_by_id(RCT2_GLOBAL(RCT2_ADDRESS_CURSOR_OVER_WINDOWCLASS, rct_windowclass), RCT2_GLOBAL(RCT2_ADDRESS_CURSOR_OVER_WINDOWNUMBER, rct_windownumber));
-	if (w == NULL)
-		return;
-
-	RCT2_CALLPROC_X(w->event_handlers[WE_INVALIDATE], 0, 0, 0, 0, (int)w, 0, 0);
-	if (w->widgets[RCT2_GLOBAL(RCT2_ADDRESS_CURSOR_OVER_WIDGETINDEX, rct_windownumber)].type == WWT_FLATBTN)
-		widget_invalidate(RCT2_GLOBAL(RCT2_ADDRESS_CURSOR_OVER_WINDOWCLASS, rct_windowclass), RCT2_GLOBAL(RCT2_ADDRESS_CURSOR_OVER_WINDOWNUMBER, rct_windownumber), RCT2_GLOBAL(RCT2_ADDRESS_CURSOR_OVER_WIDGETINDEX, rct_windownumber));
-}
-
-static void RCT2_CALLPROC_WE_MOUSE_DOWN(int address,  int widgetIndex, rct_window*w, rct_widget* widget )
-{
-#ifdef _MSC_VER
-	__asm {
-		push address
-		push widget
-		push w
-		push widgetIndex
-		mov edi, widget
-		mov edx, widgetIndex
-		mov esi, w
-		call[esp + 12]
-		add esp, 16
-	}
-#else
-	__asm__("\
-			push %[address]\n\
-			mov edi, %[widget] \n\
-			mov eax, %[w]  \n\
-			mov edx, %[widgetIndex] \n\
-			push edi \n\
-			push eax \n\
-			push edx \n\
-			mov esi, %[w]	\n\
-			call [esp+12]	\n\
-			add esp, 16	\n\
-			" :[address] "+m" (address), [w] "+m" (w), [widget] "+m" (widget), [widgetIndex] "+m" (widgetIndex): : "eax", "esi", "edx", "edi"
-		);
-#endif
-}
-
-/**
- *  Horizontal scrollbar's "left" button held down, scroll it to the left
- *  rct2: 0x006E9A60
- */
-static void input_hscrollbar_leftbutton(rct_window* w)
-{
-	rct_windowclass windowClass;
-	rct_windownumber windowNumber;
-	rct_window* w2;
-	rct_widget* widget;
-	rct_scroll* scroll;
-	uint16 widgetIndex;
-	sint16 left;
-
-	windowClass = RCT2_GLOBAL(RCT2_ADDRESS_CURSOR_DOWN_WINDOWCLASS, rct_windowclass);
-	windowNumber = RCT2_GLOBAL(RCT2_ADDRESS_CURSOR_DOWN_WINDOWNUMBER, rct_windownumber);
-	w2 = window_find_by_id(windowClass, windowNumber);
-
-	if (w2 == NULL)
-		return;
-
-	widgetIndex = RCT2_GLOBAL(RCT2_ADDRESS_CURSOR_DOWN_WIDGETINDEX, uint16);
-
-	widget = &w->widgets[widgetIndex];
-	scroll = w->scrolls + RCT2_GLOBAL(RCT2_ADDRESS_CURRENT_SCROLL_ID, uint32);
-
-	left = scroll->h_left;
-	left -= 3;
-	if (left < 0)
-		left = 0;
-	scroll->h_left = left;
-
-	widget_scroll_update_thumbs(w, widgetIndex);
-
-	widgetIndex = RCT2_GLOBAL(RCT2_ADDRESS_CURSOR_DOWN_WIDGETINDEX, uint8);
-	windowClass = RCT2_GLOBAL(RCT2_ADDRESS_CURSOR_DOWN_WINDOWCLASS, uint8);
-	windowClass |= 0x80;
-
-	window_invalidate_by_id(widgetIndex, windowClass);
-}
-
-
-/**
- *  Horizontal scrollbar's "right" button held down, scroll it to the right
- *  rct2: 0x006E9ABF
- */
-static void input_hscrollbar_rightbutton(rct_window* w)
-{
-	rct_windowclass windowClass;
-	rct_windownumber windowNumber;
-	rct_window* w2;
-	rct_widget* widget;
-	rct_scroll* scroll;
-	uint16 widgetIndex;
-	sint16 left, widgetWidth;
-
-	windowClass = RCT2_GLOBAL(RCT2_ADDRESS_CURSOR_DOWN_WINDOWCLASS, rct_windowclass);
-	windowNumber = RCT2_GLOBAL(RCT2_ADDRESS_CURSOR_DOWN_WINDOWNUMBER, rct_windownumber);
-	w2 = window_find_by_id(windowClass, windowNumber);
-
-	if (w2 == NULL)
-		return;
-
-	widgetIndex = RCT2_GLOBAL(RCT2_ADDRESS_CURSOR_DOWN_WIDGETINDEX, uint16);
-
-	widget = &w->widgets[widgetIndex];
-	scroll = w->scrolls + RCT2_GLOBAL(RCT2_ADDRESS_CURRENT_SCROLL_ID, uint32);
-
-	left = scroll->h_left;
-	left += 3;
-
-	widgetWidth = widget->right - widget->left - 1;
-	if (scroll->flags & VSCROLLBAR_VISIBLE)
-		widgetWidth -= 11;
-	widgetWidth *= -1;
-	widgetWidth += scroll->h_right;
-	if (widgetWidth < 0)
-		widgetWidth = 0;
-	if (left > widgetWidth)
-		left = widgetWidth;
-
-	scroll->h_left = left;
-
-	widget_scroll_update_thumbs(w, widgetIndex);
-
-	widgetIndex = RCT2_GLOBAL(RCT2_ADDRESS_CURSOR_DOWN_WIDGETINDEX, uint8);
-	windowClass = RCT2_GLOBAL(RCT2_ADDRESS_CURSOR_DOWN_WINDOWCLASS, uint8);
-	windowClass |= 0x80;
-
-	window_invalidate_by_id(widgetIndex, windowClass);
-}
-
-/**
- *  Horizontal scrollbar's left trough was clicked
- *  rct2: 0x006E9B47
- */
-static void input_hscrollbar_left_trough(rct_window* w)
-{
-	rct_windowclass windowClass;
-	rct_windownumber windowNumber;
-	rct_window* w2;
-	rct_widget* widget;
-	rct_scroll* scroll;
-	uint16 widgetIndex;
-	sint16 left, widgetWidth;
-
-	windowClass = RCT2_GLOBAL(RCT2_ADDRESS_CURSOR_DOWN_WINDOWCLASS, rct_windowclass);
-	windowNumber = RCT2_GLOBAL(RCT2_ADDRESS_CURSOR_DOWN_WINDOWNUMBER, rct_windownumber);
-	w2 = window_find_by_id(windowClass, windowNumber);
-
-	if (w2 == NULL)
-		return;
-
-	widgetIndex = RCT2_GLOBAL(RCT2_ADDRESS_CURSOR_DOWN_WIDGETINDEX, uint16);
-
-	widget = &w->widgets[widgetIndex];
-	scroll = w->scrolls + RCT2_GLOBAL(RCT2_ADDRESS_CURRENT_SCROLL_ID, uint32);
-
-	left = scroll->h_left;
-
-	widgetWidth = widget->right - widget->left - 1;
-	if (scroll->flags & VSCROLLBAR_VISIBLE)
-		widgetWidth -= 11;
-	left -= widgetWidth;
-	if (left < 0)
-		left = 0;
-	scroll->h_left = left;
-
-	widget_scroll_update_thumbs(w, widgetIndex);
-
-	widgetIndex = RCT2_GLOBAL(RCT2_ADDRESS_CURSOR_DOWN_WIDGETINDEX, uint8);
-	windowClass = RCT2_GLOBAL(RCT2_ADDRESS_CURSOR_DOWN_WINDOWCLASS, uint8);
-	windowClass |= 0x80;
-
-	window_invalidate_by_id(widgetIndex, windowClass);
-}
-
-/**
- *  Horizontal scrollbar's right trough was clicked
- *  rct2: 0x006E9BB7
- */
-static void input_hscrollbar_right_trough(rct_window* w)
-{
-	rct_windowclass windowClass;
-	rct_windownumber windowNumber;
-	rct_window* w2;
-	rct_widget* widget;
-	rct_scroll* scroll;
-	uint16 widgetIndex;
-	sint16 left, widgetWidth;
-
-	windowClass = RCT2_GLOBAL(RCT2_ADDRESS_CURSOR_DOWN_WINDOWCLASS, rct_windowclass);
-	windowNumber = RCT2_GLOBAL(RCT2_ADDRESS_CURSOR_DOWN_WINDOWNUMBER, rct_windownumber);
-	w2 = window_find_by_id(windowClass, windowNumber);
-
-	if (w2 == NULL)
-		return;
-
-	widgetIndex = RCT2_GLOBAL(RCT2_ADDRESS_CURSOR_DOWN_WIDGETINDEX, uint16);
-
-	widget = &w->widgets[widgetIndex];
-	scroll = w->scrolls + RCT2_GLOBAL(RCT2_ADDRESS_CURRENT_SCROLL_ID, uint32);
-
-	left = scroll->h_left;
-
-	widgetWidth = widget->right - widget->left - 1;
-	if (scroll->flags & VSCROLLBAR_VISIBLE)
-		widgetWidth -= 11;
-	left += widgetWidth;
-	widgetWidth *= -1;
-	widgetWidth += scroll->h_right;
-	if (widgetWidth < 0)
-		widgetWidth = 0;
-	if (left > widgetWidth)
-		left = widgetWidth;
-
-	scroll->h_left = left;
-
-	widget_scroll_update_thumbs(w, widgetIndex);
-
-	widgetIndex = RCT2_GLOBAL(RCT2_ADDRESS_CURSOR_DOWN_WIDGETINDEX, uint8);
-	windowClass = RCT2_GLOBAL(RCT2_ADDRESS_CURSOR_DOWN_WINDOWCLASS, uint8);
-	windowClass |= 0x80;
-
-	window_invalidate_by_id(widgetIndex, windowClass);
-}
-
-/**
- *  Vertical scrollbar's "top" button held down, scroll it upwards
- *  rct2: 0x006E9C37
- */
-static void input_vscrollbar_topbutton(rct_window* w)
-{
-	rct_windowclass windowClass;
-	rct_windownumber windowNumber;
-	rct_window* w2;
-	rct_widget* widget;
-	rct_scroll* scroll;
-	uint16 widgetIndex;
-	sint16 top;
-
-	windowClass = RCT2_GLOBAL(RCT2_ADDRESS_CURSOR_DOWN_WINDOWCLASS, rct_windowclass);
-	windowNumber = RCT2_GLOBAL(RCT2_ADDRESS_CURSOR_DOWN_WINDOWNUMBER, rct_windownumber);
-	w2 = window_find_by_id(windowClass, windowNumber);
-
-	if (w2 == NULL)
-		return;
-
-	widgetIndex = RCT2_GLOBAL(RCT2_ADDRESS_CURSOR_DOWN_WIDGETINDEX, uint16);
-
-	widget = &w->widgets[widgetIndex];
-	scroll = w->scrolls + RCT2_GLOBAL(RCT2_ADDRESS_CURRENT_SCROLL_ID, uint32);
-
-	top = scroll->v_top;
-	top -= 3;
-	if (top < 0)
-		top = 0;
-	scroll->v_top = top;
-
-	widget_scroll_update_thumbs(w, widgetIndex);
-
-	widgetIndex = RCT2_GLOBAL(RCT2_ADDRESS_CURSOR_DOWN_WIDGETINDEX, uint8);
-	windowClass = RCT2_GLOBAL(RCT2_ADDRESS_CURSOR_DOWN_WINDOWCLASS, uint8);
-	windowClass |= 0x80;
-
-	window_invalidate_by_id(widgetIndex, windowClass);
-}
-
-/**
-*  Vertical scrollbar's "bottom" button held down, scroll it downwards
-*  rct2: 0x006E9C96
-*/
-static void input_vscrollbar_bottombutton(rct_window* w)
-{
-	rct_windowclass windowClass;
-	rct_windownumber windowNumber;
-	rct_window* w2;
-	rct_widget* widget;
-	rct_scroll* scroll;
-	uint16 widgetIndex;
-	sint16 top, widgetHeight;
-
-	windowClass = RCT2_GLOBAL(RCT2_ADDRESS_CURSOR_DOWN_WINDOWCLASS, rct_windowclass);
-	windowNumber = RCT2_GLOBAL(RCT2_ADDRESS_CURSOR_DOWN_WINDOWNUMBER, rct_windownumber);
-	w2 = window_find_by_id(windowClass, windowNumber);
-
-	if (w2 == NULL)
-		return;
-
-	widgetIndex = RCT2_GLOBAL(RCT2_ADDRESS_CURSOR_DOWN_WIDGETINDEX, uint16);
-
-	widget = &w->widgets[widgetIndex];
-	scroll = w->scrolls + RCT2_GLOBAL(RCT2_ADDRESS_CURRENT_SCROLL_ID, uint32);
-
-	top = scroll->v_top;
-	top += 3;
-
-	widgetHeight = widget->bottom - widget->top - 1;
-	if (scroll->flags & HSCROLLBAR_VISIBLE)
-		widgetHeight -= 11;
-	widgetHeight *= -1;
-	widgetHeight += scroll->v_bottom;
-	if (widgetHeight < 0)
-		widgetHeight = 0;
-	if (top > widgetHeight)
-		top = widgetHeight;
-
-	scroll->v_top = top;
-
-	widget_scroll_update_thumbs(w, widgetIndex);
-
-	widgetIndex = RCT2_GLOBAL(RCT2_ADDRESS_CURSOR_DOWN_WIDGETINDEX, uint8);
-	windowClass = RCT2_GLOBAL(RCT2_ADDRESS_CURSOR_DOWN_WINDOWCLASS, uint8);
-	windowClass |= 0x80;
-
-	window_invalidate_by_id(widgetIndex, windowClass);
-}
-
-/**
-*  Vertical scrollbar's top trough was clicked
-*  rct2: 0x006E9D1E
-*/
-static void input_vscrollbar_top_trough(rct_window* w)
-{
-	rct_windowclass windowClass;
-	rct_windownumber windowNumber;
-	rct_window* w2;
-	rct_widget* widget;
-	rct_scroll* scroll;
-	uint16 widgetIndex;
-	sint16 top, widgetHeight;
-
-	windowClass = RCT2_GLOBAL(RCT2_ADDRESS_CURSOR_DOWN_WINDOWCLASS, rct_windowclass);
-	windowNumber = RCT2_GLOBAL(RCT2_ADDRESS_CURSOR_DOWN_WINDOWNUMBER, rct_windownumber);
-	w2 = window_find_by_id(windowClass, windowNumber);
-
-	if (w2 == NULL)
-		return;
-
-	widgetIndex = RCT2_GLOBAL(RCT2_ADDRESS_CURSOR_DOWN_WIDGETINDEX, uint16);
-
-	widget = &w->widgets[widgetIndex];
-	scroll = w->scrolls + RCT2_GLOBAL(RCT2_ADDRESS_CURRENT_SCROLL_ID, uint32);
-
-	top = scroll->v_top;
-
-	widgetHeight = widget->bottom - widget->top - 1;
-	if (scroll->flags & HSCROLLBAR_VISIBLE)
-		widgetHeight -= 11;
-	top -= widgetHeight;
-	if (top < 0)
-		top = 0;
-	scroll->v_top = top;
-
-	widget_scroll_update_thumbs(w, widgetIndex);
-
-	widgetIndex = RCT2_GLOBAL(RCT2_ADDRESS_CURSOR_DOWN_WIDGETINDEX, uint8);
-	windowClass = RCT2_GLOBAL(RCT2_ADDRESS_CURSOR_DOWN_WINDOWCLASS, uint8);
-	windowClass |= 0x80;
-
-	window_invalidate_by_id(widgetIndex, windowClass);
-}
-
-/**
-*  Vertical scrollbar's bottom trough was clicked
-*  rct2: 0x006E9D8E
-*/
-static void input_vscrollbar_bottom_trough(rct_window* w)
-{
-	rct_windowclass windowClass;
-	rct_windownumber windowNumber;
-	rct_window* w2;
-	rct_widget* widget;
-	rct_scroll* scroll;
-	uint16 widgetIndex;
-	sint16 top, widgetHeight;
-
-	windowClass = RCT2_GLOBAL(RCT2_ADDRESS_CURSOR_DOWN_WINDOWCLASS, rct_windowclass);
-	windowNumber = RCT2_GLOBAL(RCT2_ADDRESS_CURSOR_DOWN_WINDOWNUMBER, rct_windownumber);
-	w2 = window_find_by_id(windowClass, windowNumber);
-
-	if (w2 == NULL)
-		return;
-
-	widgetIndex = RCT2_GLOBAL(RCT2_ADDRESS_CURSOR_DOWN_WIDGETINDEX, uint16);
-
-	widget = &w->widgets[widgetIndex];
-	scroll = w->scrolls + RCT2_GLOBAL(RCT2_ADDRESS_CURRENT_SCROLL_ID, uint32);
-
-	top = scroll->v_top;
-
-	widgetHeight = widget->bottom - widget->top - 1;
-	if (scroll->flags & HSCROLLBAR_VISIBLE)
-		widgetHeight -= 11;
-	top += widgetHeight;
-	widgetHeight *= -1;
-	widgetHeight += scroll->v_bottom;
-	if (widgetHeight < 0)
-		widgetHeight = 0;
-	if (top > widgetHeight)
-		top = widgetHeight;
-
-	scroll->v_top = top;
-
-	widget_scroll_update_thumbs(w, widgetIndex);
-
-	widgetIndex = RCT2_GLOBAL(RCT2_ADDRESS_CURSOR_DOWN_WIDGETINDEX, uint8);
-	windowClass = RCT2_GLOBAL(RCT2_ADDRESS_CURSOR_DOWN_WINDOWCLASS, uint8);
-	windowClass |= 0x80;
-
-	window_invalidate_by_id(widgetIndex, windowClass);
-}
-
-/**
- * 
- *  rct2: 0x006E95F9
- */
-static void input_leftmousedown(int x, int y, rct_window *w, int widgetIndex)
-{
-	// RCT2_CALLPROC_X(0x006E95F9, x, y, state, widgetIndex, w, widget, 0);
-
-	rct_windowclass windowClass = 255;
-	rct_windownumber windowNumber = 0;
-	rct_widget *widget;
-
-	if (w != NULL) {
-		windowClass = w->classification;
-		windowNumber = w->number;
-	}
-
-	window_close_by_id(WC_ERROR, 0);
-	window_close_by_id(WC_TOOLTIP, 0);
-
-	w = window_find_by_id(windowClass, windowNumber);
-	if (w == NULL)
-		return;
-
-	w = window_bring_to_front(w);
-	if (widgetIndex == -1)
-		return;
-
-	widget = &w->widgets[widgetIndex];
-
-	switch (widget->type) {
-	case WWT_FRAME:
-	case WWT_RESIZE:
-		if (!(w->flags & WF_RESIZABLE))
-			break;
-		if (w->min_width == w->max_width && w->min_height == w->max_height)
-			break;
-		if (x < w->x + w->width - 19 || y < w->y + w->height - 19)
-			break;
-
-		RCT2_GLOBAL(RCT2_ADDRESS_INPUT_STATE, uint8) = INPUT_STATE_RESIZING;
-		RCT2_GLOBAL(RCT2_ADDRESS_CURSOR_DOWN_WIDGETINDEX, uint16) = widgetIndex;
-		RCT2_GLOBAL(RCT2_ADDRESS_CURSOR_DRAG_LAST_X, uint16) = x;
-		RCT2_GLOBAL(RCT2_ADDRESS_CURSOR_DRAG_LAST_Y, uint16) = y;
-		RCT2_GLOBAL(RCT2_ADDRESS_CURSOR_DRAG_WINDOWCLASS, rct_windowclass) = windowClass;
-		RCT2_GLOBAL(RCT2_ADDRESS_CURSOR_DRAG_WINDOWNUMBER, rct_windownumber) = windowNumber;
-		break;
-	case WWT_VIEWPORT:
-		RCT2_GLOBAL(RCT2_ADDRESS_INPUT_STATE, uint8) = INPUT_STATE_VIEWPORT_LEFT;
-		RCT2_GLOBAL(RCT2_ADDRESS_CURSOR_DRAG_LAST_X, uint16) = x;
-		RCT2_GLOBAL(RCT2_ADDRESS_CURSOR_DRAG_LAST_Y, uint16) = y;
-		RCT2_GLOBAL(RCT2_ADDRESS_CURSOR_DRAG_WINDOWCLASS, rct_windowclass) = windowClass;
-		RCT2_GLOBAL(RCT2_ADDRESS_CURSOR_DRAG_WINDOWNUMBER, rct_windownumber) = windowNumber;
-		if (!(RCT2_GLOBAL(0x009DE518, uint32) & (1 << 3)))
-			break;
-
-		w = window_find_by_id(RCT2_GLOBAL(RCT2_ADDRESS_TOOL_WINDOWCLASS, rct_windowclass), RCT2_GLOBAL(RCT2_ADDRESS_TOOL_WINDOWNUMBER, rct_windownumber));
-		if (w == NULL)
-			break;
-
-		RCT2_CALLPROC_X(w->event_handlers[WE_TOOL_DOWN], x, y, 0, RCT2_GLOBAL(RCT2_ADDRESS_TOOL_WIDGETINDEX, uint16), (int)w, 0, 0);
-		RCT2_GLOBAL(0x009DE518, uint32) |= (1 << 4);
-		break;
-	case WWT_CAPTION:
-		RCT2_GLOBAL(RCT2_ADDRESS_INPUT_STATE, uint8) = INPUT_STATE_DRAGGING;
-		RCT2_GLOBAL(RCT2_ADDRESS_CURSOR_DOWN_WIDGETINDEX, uint16) = widgetIndex;
-		RCT2_GLOBAL(RCT2_ADDRESS_CURSOR_DRAG_LAST_X, uint16) = x;
-		RCT2_GLOBAL(RCT2_ADDRESS_CURSOR_DRAG_LAST_Y, uint16) = y;
-		RCT2_GLOBAL(RCT2_ADDRESS_CURSOR_DRAG_WINDOWCLASS, rct_windowclass) = windowClass;
-		RCT2_GLOBAL(RCT2_ADDRESS_CURSOR_DRAG_WINDOWNUMBER, rct_windownumber) = windowNumber;
-		break;
-	case WWT_SCROLL:
-		RCT2_GLOBAL(RCT2_ADDRESS_INPUT_STATE, uint8) = INPUT_STATE_SCROLL_LEFT;
-		RCT2_GLOBAL(RCT2_ADDRESS_CURSOR_DOWN_WIDGETINDEX, uint16) = widgetIndex;
-		RCT2_GLOBAL(RCT2_ADDRESS_CURSOR_DOWN_WINDOWCLASS, rct_windowclass) = windowClass;
-		RCT2_GLOBAL(RCT2_ADDRESS_CURSOR_DOWN_WINDOWNUMBER, rct_windownumber) = windowNumber;
-		RCT2_GLOBAL(RCT2_ADDRESS_TOOLTIP_CURSOR_X, uint16) = x;
-		RCT2_GLOBAL(RCT2_ADDRESS_TOOLTIP_CURSOR_Y, uint16) = y;
-
-		int eax, ebx, ecx, edx;
-		edx = 0; // safety
-		widget_scroll_get_part(w, widget, x, y, &eax, &ebx, &ecx, &edx);
-
-		RCT2_GLOBAL(RCT2_ADDRESS_CURRENT_SCROLL_AREA, uint16) = ecx;
-		RCT2_GLOBAL(RCT2_ADDRESS_CURRENT_SCROLL_ID, uint32) = edx * 12;//We do this because scroll id is not all decompiled
-		RCT2_CALLPROC_X(w->event_handlers[WE_UNKNOWN_15], RCT2_GLOBAL(RCT2_ADDRESS_CURRENT_SCROLL_ID, uint32), ebx, ecx, edx, (int)w, (int)widget, 0);
-		switch (ecx) {
-		case SCROLL_PART_VIEW:
-			RCT2_CALLPROC_X(w->event_handlers[WE_SCROLL_MOUSEDOWN], edx / sizeof(rct_scroll), ebx, eax, ebx, (int)w, (int)widget, 0);
-			break;
-		case SCROLL_PART_HSCROLLBAR_LEFT:           input_hscrollbar_leftbutton(w);    break;
-		case SCROLL_PART_HSCROLLBAR_RIGHT:          input_hscrollbar_rightbutton(w);   break;
-		case SCROLL_PART_HSCROLLBAR_LEFT_TROUGH:    input_hscrollbar_left_trough(w);   break;
-		case SCROLL_PART_HSCROLLBAR_RIGHT_TROUGH:   input_hscrollbar_right_trough(w);  break;
-		case SCROLL_PART_VSCROLLBAR_TOP:            input_vscrollbar_topbutton(w);     break;
-		case SCROLL_PART_VSCROLLBAR_BOTTOM:         input_vscrollbar_bottombutton(w);  break;
-		case SCROLL_PART_VSCROLLBAR_TOP_TROUGH:     input_vscrollbar_top_trough(w);    break;
-		case SCROLL_PART_VSCROLLBAR_BOTTOM_TROUGH:  input_vscrollbar_bottom_trough(w); break;
-		}
-		break;
-	default:
-		// comment check as it disables the rotate station/building button in construction window
-// 		if (!widget_is_enabled(w, widgetIndex))
-// 			break;
-		if (widget_is_disabled(w, widgetIndex))
-			break;
-
-		sound_play_panned(SOUND_CLICK_1, w->x + (widget->left + widget->right) / 2);
-		
-		// Set new cursor down widget
-		RCT2_GLOBAL(RCT2_ADDRESS_CURSOR_DOWN_WINDOWCLASS, rct_windowclass) = windowClass;
-		RCT2_GLOBAL(RCT2_ADDRESS_CURSOR_DOWN_WINDOWNUMBER, rct_windownumber) = windowNumber;
-		RCT2_GLOBAL(RCT2_ADDRESS_CURSOR_DOWN_WIDGETINDEX, uint16) = widgetIndex;
-		RCT2_GLOBAL(0x009DE518, uint32) |= (1 << 0);
-		RCT2_GLOBAL(RCT2_ADDRESS_INPUT_STATE, uint8) = INPUT_STATE_WIDGET_PRESSED;
-		RCT2_GLOBAL(0x009DE528, uint16) = 1;
-
-		widget_invalidate(windowClass, windowNumber, widgetIndex);
-		RCT2_CALLPROC_WE_MOUSE_DOWN(w->event_handlers[WE_MOUSE_DOWN], widgetIndex, w, widget);
-		break;
-	}
-}
-
-void game_handle_edge_scroll()
-{
-	rct_window *mainWindow;
-	int scrollX, scrollY;
-
-	mainWindow = window_get_main();
-	if (mainWindow == NULL)
-		return;
-	if ((mainWindow->flags & WF_2) || (RCT2_GLOBAL(RCT2_ADDRESS_SCREEN_FLAGS, uint8) & 9))
-		return;
-	if (mainWindow->viewport == NULL)
-		return;
-
-	scrollX = 0;
-	scrollY = 0;
-
-	// Scroll left / right
-	if (gCursorState.x == 0)
-		scrollX = -1;
-	else if (gCursorState.x == RCT2_GLOBAL(RCT2_ADDRESS_SCREEN_WIDTH, uint16) - 1)
-		scrollX = 1;
-
-	// Scroll up / down
-	if (gCursorState.y == 0)
-		scrollY = -1;
-	else if (gCursorState.y == RCT2_GLOBAL(RCT2_ADDRESS_SCREEN_HEIGHT, uint16) - 1)
-		scrollY = 1;
-
-	// Scroll viewport
-	if (scrollX != 0) {
-		mainWindow->saved_view_x += scrollX * (12 << mainWindow->viewport->zoom);
-		RCT2_GLOBAL(0x009DE518, uint32) |= (1 << 7);
-	}
-	if (scrollY != 0) {
-		mainWindow->saved_view_y += scrollY * (12 << mainWindow->viewport->zoom);
-		RCT2_GLOBAL(0x009DE518, uint32) |= (1 << 7);
-	}
-}
-
-#include <SDL_keycode.h>
-
-void game_handle_key_scroll()
-{
-	rct_window *mainWindow;
-	int scrollX, scrollY;
-
-	mainWindow = window_get_main();
-	if (mainWindow == NULL)
-		return;
-	if ((mainWindow->flags & WF_2) || (RCT2_GLOBAL(RCT2_ADDRESS_SCREEN_FLAGS, uint8) & 9))
-		return;
-	if (mainWindow->viewport == NULL)
-		return;
-
-	scrollX = 0;
-	scrollY = 0;
-
-	// Scroll left / right
-	if (gKeysState[SDL_SCANCODE_LEFT])
-		scrollX = -1;
-	else if (gKeysState[SDL_SCANCODE_RIGHT])
-		scrollX = 1;
-
-	// Scroll up / down
-	if (gKeysState[SDL_SCANCODE_UP])
-		scrollY = -1;
-	else if (gKeysState[SDL_SCANCODE_DOWN])
-		scrollY = 1;
-
-	// Scroll viewport
-	if (scrollX != 0) {
-		mainWindow->saved_view_x += scrollX * (12 << mainWindow->viewport->zoom);
-		RCT2_GLOBAL(0x009DE518, uint32) |= (1 << 7);
-	}
-	if (scrollY != 0) {
-		mainWindow->saved_view_y += scrollY * (12 << mainWindow->viewport->zoom);
-		RCT2_GLOBAL(0x009DE518, uint32) |= (1 << 7);
-	}
-}
-
-/**
- * 
- *  rct2: 0x00406CD2
- */
-int get_next_key()
-{
-	int i;
-	for (i = 0; i < 221; i++) {
-		if (gKeysPressed[i]) {
-			gKeysPressed[i] = 0;
-			return i;
-		}
-	}
-
-	return 0;
-}
-
-void handle_shortcut_command(int shortcutIndex)
-{
-	rct_window *window;
-
-	switch (shortcutIndex) {
-	case SHORTCUT_CLOSE_TOP_MOST_WINDOW:
-		window_close_top();
-		break;
-	case SHORTCUT_CLOSE_ALL_FLOATING_WINDOWS:
-		if (!(RCT2_GLOBAL(RCT2_ADDRESS_SCREEN_FLAGS, uint8) & 2))
-			window_close_all();
-		else if (RCT2_GLOBAL(0x0141F570, uint8) == 1)
-			window_close_top();
-		break;
-	case SHORTCUT_CANCEL_CONSTRUCTION_MODE:
-		window = window_find_by_id(WC_ERROR, 0);
-		if (window != NULL)
-			window_close(window);
-		else if (RCT2_GLOBAL(0x009DE518, uint32) & (1 << 3))
-			tool_cancel();
-		break;
-	case SHORTCUT_PAUSE_GAME:
-		if (!(RCT2_GLOBAL(RCT2_ADDRESS_SCREEN_FLAGS, uint8) & 10)) {
-			window = window_find_by_id(WC_TOP_TOOLBAR, 0);
-			if (window != NULL) {
-				window_invalidate(window);
-				window_event_helper(window, 0, WE_MOUSE_UP);
-			}
-		}
-		break;
-	case SHORTCUT_ZOOM_VIEW_OUT:
-		if (!(RCT2_GLOBAL(RCT2_ADDRESS_SCREEN_FLAGS, uint8) & 2) || RCT2_GLOBAL(0x0141F570, uint8) == 1) {
-			if (!(RCT2_GLOBAL(RCT2_ADDRESS_SCREEN_FLAGS, uint8) & 8)) {
-				window = window_find_by_id(WC_TOP_TOOLBAR, 0);
-				if (window != NULL) {
-					window_invalidate(window);
-					window_event_helper(window, 2, WE_MOUSE_UP);
-				}
-			}
-		}
-		break;
-	case SHORTCUT_ZOOM_VIEW_IN:
-		if (!(RCT2_GLOBAL(RCT2_ADDRESS_SCREEN_FLAGS, uint8) & 2) || RCT2_GLOBAL(0x0141F570, uint8) == 1) {
-			if (!(RCT2_GLOBAL(RCT2_ADDRESS_SCREEN_FLAGS, uint8) & 8)) {
-				window = window_find_by_id(WC_TOP_TOOLBAR, 0);
-				if (window != NULL) {
-					window_invalidate(window);
-					window_event_helper(window, 3, WE_MOUSE_UP);
-				}
-			}
-		}
-		break;
-	case SHORTCUT_ROTATE_VIEW:
-		if (!(RCT2_GLOBAL(RCT2_ADDRESS_SCREEN_FLAGS, uint8) & 2) || RCT2_GLOBAL(0x0141F570, uint8) == 1) {
-			if (!(RCT2_GLOBAL(RCT2_ADDRESS_SCREEN_FLAGS, uint8) & 8)) {
-				window = window_find_by_id(WC_TOP_TOOLBAR, 0);
-				if (window != NULL) {
-					window_invalidate(window);
-					window_event_helper(window, 4, WE_MOUSE_UP);
-				}
-			}
-		}
-		break;
-	case SHORTCUT_ROTATE_CONSTRUCTION_OBJECT:
-		RCT2_CALLPROC_EBPSAFE(0x006E4182);
-		break;
-	case SHORTCUT_UNDERGROUND_VIEW_TOGGLE:
-		RCT2_CALLPROC_X(0x0066CF8A, 0, 0, 0, 0, 0, 0, 0);
-		break;
-	case SHORTCUT_REMOVE_BASE_LAND_TOGGLE:
-		RCT2_CALLPROC_X(0x0066CF8A, 1, 0, 0, 0, 0, 0, 0);
-		break;
-	case SHORTCUT_REMOVE_VERTICAL_LAND_TOGGLE:
-		RCT2_CALLPROC_X(0x0066CF8A, 2, 0, 0, 0, 0, 0, 0);
-		break;
-	case SHORTCUT_SEE_THROUGH_RIDES_TOGGLE:
-		RCT2_CALLPROC_X(0x0066CF8A, 4, 0, 0, 0, 0, 0, 0);
-		break;
-	case SHORTCUT_SEE_THROUGH_SCENERY_TOGGLE:
-		RCT2_CALLPROC_X(0x0066CF8A, 5, 0, 0, 0, 0, 0, 0);
-		break;
-	case SHORTCUT_INVISIBLE_SUPPORTS_TOGGLE:
-		RCT2_CALLPROC_X(0x0066CF8A, 6, 0, 0, 0, 0, 0, 0);
-		break;
-	case SHORTCUT_INVISIBLE_PEOPLE_TOGGLE:
-		RCT2_CALLPROC_X(0x0066CF8A, 7, 0, 0, 0, 0, 0, 0);
-		break;
-	case SHORTCUT_HEIGHT_MARKS_ON_LAND_TOGGLE:
-		RCT2_CALLPROC_X(0x0066CF8A, 9, 0, 0, 0, 0, 0, 0);
-		break;
-	case SHORTCUT_HEIGHT_MARKS_ON_RIDE_TRACKS_TOGGLE:
-		RCT2_CALLPROC_X(0x0066CF8A, 10, 0, 0, 0, 0, 0, 0);
-		break;
-	case SHORTCUT_HEIGHT_MARKS_ON_PATHS_TOGGLE:
-		RCT2_CALLPROC_X(0x0066CF8A, 11, 0, 0, 0, 0, 0, 0);
-		break;
-	case SHORTCUT_ADJUST_LAND:
-		if (!(RCT2_GLOBAL(RCT2_ADDRESS_SCREEN_FLAGS, uint8) & 2) || RCT2_GLOBAL(0x0141F570, uint8) == 1) {
-			if (!(RCT2_GLOBAL(RCT2_ADDRESS_SCREEN_FLAGS, uint8) & 0x0C)) {
-				window = window_find_by_id(WC_TOP_TOOLBAR, 0);
-				if (window != NULL) {
-					window_invalidate(window);
-					window_event_helper(window, 7, WE_MOUSE_UP);
-				}
-			}
-		}
-		break;
-	case SHORTCUT_ADJUST_WATER:
-		if (!(RCT2_GLOBAL(RCT2_ADDRESS_SCREEN_FLAGS, uint8) & 2) || RCT2_GLOBAL(0x0141F570, uint8) == 1) {
-			if (!(RCT2_GLOBAL(RCT2_ADDRESS_SCREEN_FLAGS, uint8) & 0x0C)) {
-				window = window_find_by_id(WC_TOP_TOOLBAR, 0);
-				if (window != NULL) {
-					window_invalidate(window);
-					window_event_helper(window, 8, WE_MOUSE_UP);
-				}
-			}
-		}
-		break;
-	case SHORTCUT_BUILD_SCENERY:
-		if (!(RCT2_GLOBAL(RCT2_ADDRESS_SCREEN_FLAGS, uint8) & 2) || RCT2_GLOBAL(0x0141F570, uint8) == 1) {
-			if (!(RCT2_GLOBAL(RCT2_ADDRESS_SCREEN_FLAGS, uint8) & 0x0C)) {
-				window = window_find_by_id(WC_TOP_TOOLBAR, 0);
-				if (window != NULL) {
-					window_invalidate(window);
-					window_event_helper(window, 9, WE_MOUSE_UP);
-				}
-			}
-		}
-		break;
-	case SHORTCUT_BUILD_PATHS:
-		if (!(RCT2_GLOBAL(RCT2_ADDRESS_SCREEN_FLAGS, uint8) & 2) || RCT2_GLOBAL(0x0141F570, uint8) == 1) {
-			if (!(RCT2_GLOBAL(RCT2_ADDRESS_SCREEN_FLAGS, uint8) & 0x0C)) {
-				window = window_find_by_id(WC_TOP_TOOLBAR, 0);
-				if (window != NULL) {
-					window_invalidate(window);
-					window_event_helper(window, 10, WE_MOUSE_UP);
-				}
-			}
-		}
-		break;
-	case SHORTCUT_BUILD_NEW_RIDE:
-		if (!(RCT2_GLOBAL(RCT2_ADDRESS_SCREEN_FLAGS, uint8) & 2) || RCT2_GLOBAL(0x0141F570, uint8) == 1) {
-			if (!(RCT2_GLOBAL(RCT2_ADDRESS_SCREEN_FLAGS, uint8) & 0x0C)) {
-				window = window_find_by_id(WC_TOP_TOOLBAR, 0);
-				if (window != NULL) {
-					window_invalidate(window);
-					window_event_helper(window, 11, WE_MOUSE_UP);
-				}
-			}
-		}
-		break;
-	case SHORTCUT_SHOW_FINANCIAL_INFORMATION:
-		if (!(RCT2_GLOBAL(RCT2_ADDRESS_SCREEN_FLAGS, uint8) & 0x0C))
-			if (!(RCT2_GLOBAL(RCT2_ADDRESS_PARK_FLAGS, uint32) & PARK_FLAGS_NO_MONEY))
-				window_finances_open();
-		break;
-	case SHORTCUT_SHOW_RESEARCH_INFORMATION:
-		if (!(RCT2_GLOBAL(RCT2_ADDRESS_SCREEN_FLAGS, uint8) & 0x0E)) {
-			// Open new ride window
-			RCT2_CALLPROC_EBPSAFE(0x006B3CFF);
-			window = window_find_by_id(WC_CONSTRUCT_RIDE, 0);
-			if (window != NULL)
-				RCT2_CALLPROC_WE_MOUSE_DOWN(window->event_handlers[WE_MOUSE_DOWN], 10, window, NULL);
-		}
-		break;
-	case SHORTCUT_SHOW_RIDES_LIST:
-		if (!(RCT2_GLOBAL(RCT2_ADDRESS_SCREEN_FLAGS, uint8) & 0x0E)) {
-			window = window_find_by_id(WC_TOP_TOOLBAR, 0);
-			if (window != NULL) {
-				window_invalidate(window);
-				window_event_helper(window, 12, WE_MOUSE_UP);
-			}
-		}
-		break;
-	case SHORTCUT_SHOW_PARK_INFORMATION:
-		if (!(RCT2_GLOBAL(RCT2_ADDRESS_SCREEN_FLAGS, uint8) & 0x0E)) {
-			window = window_find_by_id(WC_TOP_TOOLBAR, 0);
-			if (window != NULL) {
-				window_invalidate(window);
-				window_event_helper(window, 13, WE_MOUSE_UP);
-			}
-=======
->>>>>>> 7d336c44
 		}
 
 		if (right <= w->x || bottom <= w->y) {
